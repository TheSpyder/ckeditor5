--- conflicted
+++ resolved
@@ -3,12 +3,6 @@
  * For licensing, see LICENSE.md.
  */
 
-<<<<<<< HEAD
-/* jshint node: false, browser: true */
-/* globals before, afterEach, sinon */
-
-=======
->>>>>>> 46119bf5
 'use strict';
 
 /**
