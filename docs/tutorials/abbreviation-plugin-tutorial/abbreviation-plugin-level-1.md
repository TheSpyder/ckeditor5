---
category: abbreviation-plugin
menu-title: Defining a model and a view
order: 24
meta-title: Creating an advanced plugin tutorial pt. 1 | CKEditor 5 Documentation
modified_at: 2022-07-15
---

# Defining a model and a view

This guide will show you how to create a simple abbreviation plugin for CKEditor&nbsp;5.

We will create a toolbar button that lets the users insert abbreviations into their document. These abbreviations will use the [`<abbr>` <abbr title="HyperText Markup Language">HTML</abbr> element](https://developer.mozilla.org/en-US/docs/Web/HTML/Element/abbr) with a ‘title’ attribute that will show up in a tooltip when the user hovers over the element. You can check the mechanism hovering over the underlined "HTML" text in the previous sentence.

This first part of the tutorial will cover the basics. We will just insert one possible abbreviation: "WYSIWYG." We will get user input in the {@link tutorials/abbreviation-plugin-tutorial/abbreviation-plugin-level-2 next part of this tutorial series}.

If you want to see the final product of this tutorial before you plunge in, check out the [live demo](#demo).

## Let's start!

The easiest way to set up your project is to grab the starter files from the [GitHub repository for this tutorial](https://github.com/ckeditor/ckeditor5-tutorials-examples/tree/main/abbreviation-plugin). We gathered all the necessary dependencies there, including some CKEditor&nbsp;5 packages and other files needed to start the editor.

The editor has already been created in the `main.js` file with some basic plugins. All you need to do is clone the repository, navigate to the [starter-files directory](https://github.com/ckeditor/ckeditor5-tutorials-examples/tree/main/abbreviation-plugin/starter-files), run the `npm install` command, and you can start coding right away.

```bash
git clone https://github.com/ckeditor/ckeditor5-tutorials-examples
cd ckeditor5-tutorials-examples/abbreviation-plugin/starter-files

npm install
npm run dev
```

<info-box>
	The starter files come with the {@link framework/development-tools/inspector CKEditor&nbsp;5 Inspector} attached to the editor, so you can debug and observe what is happening in the model and the view layers. It will give you tons of useful information about the state of the editor such as internal data structures, selection, commands, and many more.
</info-box>

## Plugin structure

Our abbreviation plugin is divided into three components &ndash; `Abbreviation`, `AbbreviationUI`, and `AbbreviationEditing`:

* `Abbreviation` will be the glue that holds the UI and the editing together.
* `AbbreviationUI` will be responsible for the UI &ndash; the toolbar button.
* `AbbreviationEditing` will enable the abbreviation attribute in the model and introduce a proper model ←→ view conversion.

We put them in the `/abbreviation` directory. We will be adding more files there in the next parts of the tutorial. This is our directory structure so far:

```plain
├── main.js
├── index.html
├── package.json
├── abbreviation
│   ├── abbreviation.js
│   ├── abbreviationediting.js
│   └── abbreviationui.js
```

Take a look at the 3 components, which have already been defined and imported into `main.js`.

`AbbreviationUI`:

```js
// abbreviation/abbreviationui.js

import { Plugin } from 'ckeditor5';

export default class AbbreviationUI extends Plugin {
	init() {
		console.log( 'AbbreviationUI#init() got called' );
	}
}
```

`AbbreviationEditing`:

```js
// abbreviation/abbreviationediting.js

import { Plugin } from 'ckeditor5';

export default class AbbreviationEditing extends Plugin {
	init() {
		console.log( 'AbbreviationEditing#init() got called' );
	}
}
```

`Abbreviation`:

```js
// abbreviation/abbreviation.js

import AbbreviationEditing from './abbreviationediting';
import AbbreviationUI from './abbreviationui';
import { Plugin } from 'ckeditor5';

export default class Abbreviation extends Plugin {
	static get requires() {
		return [ AbbreviationEditing, AbbreviationUI ];
	}
}
```

Now, we need to load the `Abbreviation` plugin in our `main.js` file. The editor will load the `AbbreviationUI` and the `AbbreviationEditing` components by itself, as they are required by our "glue" plugin.

```js
// main.js

import { 
	ClassicEditor,
	Essentials,
	Paragraph,
	Heading,
	List,
	Bold,
	Italic
} from 'ckeditor5';
<<<<<<< HEAD
=======

>>>>>>> e9ac15f6
import 'ckeditor5/ckeditor5.css';

import Abbreviation from './abbreviation/abbreviation';					// ADDED

ClassicEditor
	.create( document.querySelector( '#editor' ), {
		plugins: [
			Essentials, Paragraph, Heading, List, Bold, Italic,
			Abbreviation												// ADDED
		],
		toolbar: [ 'heading', 'bold', 'italic', 'numberedList', 'bulletedList' ]
	} )
	.then( editor => {
		console.log( 'Editor was initialized', editor );
	} )
	.catch( error => {
		console.error( error.stack );
	} );
```

You should see that the `AbbreviationEditing` and `AbbreviationUI` plugins were loaded.

## The model and the view layers

CKEditor&nbsp;5 implements its own custom data model, which does not map 1:1 to the DOM. The model document is converted into the view, which represents the content that the user is editing.

<info-box>
	It is important to understand the editor architecture before moving forward. Read more about the {@link framework/architecture/editing-engine#model model} and the {@link framework/architecture/editing-engine#view view} to get familiar with the basic concepts.
</info-box>

In the view layer, we will have the `<abbr>` HTML element, with the title attribute. See what it will look like in the inspector.

{@img assets/img/abbreviation-part1-1.png Screenshot of a the inspector showing the view layer.}

In the model, inline elements such as `<abbr>`, are represented as attributes not as separate elements. In order for our plugin to work, we will need to make sure that we can add abbreviation attribute to the text node.
{@img assets/img/abbreviation-part1-2.png Screenshot of a the inspector showing the model layer.}

### Defining the schema

We can do it by defining the model's schema. With to a couple lines of code, we will allow all text nodes to receive the model abbreviation attribute.

<info-box>
	Schema defines what is allowed in the model in terms of structures, attributes, and other characteristics. This information is then used by the features and the engine to make decisions on how to process the model, so it is crucial that your custom plugin has a well-defined schema. Read more about it in our {@link framework/architecture/editing-engine#schema introduction to the editing engine architecture}.
</info-box>

We will simply extend the text node's schema to accept our abbreviation attribute using the `schema.extend()` method.

Update the `AbbreviationEditing` plugin with this definition:

```js
// abbreviation/abbreviationediting.js

import { Plugin } from 'ckeditor5';

export default class AbbreviationEditing extends Plugin {
	init() {
		this._defineSchema();									// ADDED
	}

	_defineSchema() {											// ADDED
		const schema = this.editor.model.schema;

		// Extend the text node's schema to accept the abbreviation attribute.
		schema.extend( '$text', {
			allowAttributes: [ 'abbreviation' ]
		} );
	}
}
```

### Defining converters

Converters tell the editor how to transform the view to the model (for example, when loading the data to the editor or handling pasted content) and how to render the model to the view (for editing purposes or when retrieving the editor data).

<info-box>
	Conversion is one of the more complex topics in our editing engine architecture. It is definitely worth reading more about {@link framework/deep-dive/conversion/intro conversion in the editor} before we move on.
</info-box>

We will need to convert the model abbreviation attribute into a view element (downcast) and vice versa (upcast). We can achieve this by using our {@link framework/deep-dive/conversion/helpers/intro conversion helpers} and defining what the model and the view is supposed to look like for both conversions.

Converting the full title of the abbreviation is a little bit tricky, because we need to make sure that its value is synchronized between the model and the view.

#### Downcast conversion

In the downcast conversion, we will use one of our conversion helpers &ndash; {@link framework/deep-dive/conversion/helpers/downcast#attribute-to-element-conversion-helper `attributeToElement()`} &ndash; to transform the model abbreviation attribute into the view `<abbr>` element.

We will need to use a callback function to get the title stored as a model attribute value and transform it into the title value of the view element. Here, the second parameter of the view callback is the `DowncastConversionApi` object. We will use its `writer` property, which will allow us to manipulate the data during downcast conversion, as it contains an instance of the `DowncastWriter`.

```js
// abbreviation/abbreviationediting.js

import { Plugin } from 'ckeditor5';

export default class AbbreviationEditing extends Plugin {
	init() {
		this._defineSchema();
		this._defineConverters();							// ADDED
	}

	_defineSchema() {
		// Previously defined schema.
		// ...
	}

	_defineConverters() {									// ADDED
		const conversion = this.editor.conversion;

		// Conversion from a model attribute to a view element.
		conversion.for( 'downcast' ).attributeToElement( {
			model: 'abbreviation',
			// Callback function provides access to the model attribute value
			// and the DowncastWriter.
			view: ( modelAttributeValue, conversionApi ) => {
				const { writer } = conversionApi;

				return writer.createAttributeElement( 'abbr', {
					title: modelAttributeValue
				} );
			}
		} );

	}
}
```

#### Upcast conversion

The upcast conversion tells the editor how the view `<abbr>` element is supposed to look like in the model. We will transform it using another conversion helper &ndash; {@link framework/deep-dive/conversion/helpers/upcast#element-to-attribute-conversion-helper `elementToAttribute()`}.

We also need to grab the title value from the content and use it in the model. We can do that thanks to a callback function, which gives us the access to the view element.

```js
// abbreviation/abbreviationediting.js

import { Plugin } from 'ckeditor5';

export default class AbbreviationEditing extends Plugin {
	init() {
		// Schema and converters initialization.
		// ...
	}

	_defineSchema() {
		// Previously defined schema.
		// ...
	}

	_defineConverters() {
		const conversion = this.editor.conversion;

		conversion.for( 'downcast' ).attributeToElement(
			// Code responsible for downcast conversion.
			// ...
		);

		// Conversion from a view element to a model attribute.
		conversion.for( 'upcast' ).elementToAttribute( {
			view: {
				name: 'abbr',
				attributes: [ 'title' ]
			},
			model: {
				key: 'abbreviation',
				// Callback function provides access to the view element.
				value: viewElement => {
					const title = viewElement.getAttribute( 'title' );

					return title;
				}
			}
		} );
	}
}
```

Thanks to the upcast conversion, our abbreviation added in the `index.html` should work now. The changes should be visible after the development server refresh.

{@img assets/img/abbreviation-part1-3.png Screenshot of the editor showing working abbreviation.}

## Creating a toolbar button

Now we can create our <kbd>Abbreviation</kbd> toolbar button using the {@link module:ui/button/buttonview~ButtonView `ButtonView`} class.

We need to register it in the editor's UI `componentFactory`, so it can be displayed in the toolbar.

```js
// abbreviation/abbreviationui.js

import { ButtonView, Plugin } from 'ckeditor5';

export default class AbbreviationUI extends Plugin {
	init() {
		const editor = this.editor;

		editor.ui.componentFactory.add( 'abbreviation', () => {
			const button = new ButtonView();

			button.label = 'Abbreviation';
			button.tooltip = true;
			button.withText = true;

			return button;
		} );
	}
}
```
<<<<<<< HEAD

We passed the name of the button in the `componentFactory.add`, so it is now available to use in the toolbar configuration. We can now simply add it to the toolbar in `main.js`:

```js
// main.js

import { 
	ClassicEditor,
	Essentials,
	Paragraph,
	Heading,
	List,
	Bold,
	Italic
} from 'ckeditor5';
=======

We passed the name of the button in the `componentFactory.add`, so it is now available to use in the toolbar configuration. We can now simply add it to the toolbar in `main.js`:

```js
// main.js

import { 
	ClassicEditor,
	Essentials,
	Paragraph,
	Heading,
	List,
	Bold,
	Italic
} from 'ckeditor5';

>>>>>>> e9ac15f6
import 'ckeditor5/ckeditor5.css';

import Abbreviation from './abbreviation/abbreviation';

ClassicEditor
	.create( document.querySelector( '#editor' ), {
		plugins: [
			Essentials, Paragraph, Heading, List, Bold, Italic, Abbreviation
		],
		toolbar: [
			'heading', 'bold', 'italic', 'numberedList', 'bulletedList',
			'|',
			'abbreviation'												 // ADDED
		]
	} )
	.then( editor => {
		console.log( 'Editor was initialized', editor );
	} )
	.catch( error => {
		console.error( error.stack );
	} );
```

We have the button, so let's define what should happen after the user clicks it.

We will use the `insertContent()` method to insert our abbreviation and its title attribute into the document. Inside, we just need to create a new text node with `writer.createText()`.

```js
// abbreviation/abbreviationui.js

import { ButtonView, Plugin } from 'ckeditor5';

export default class AbbreviationUI extends Plugin {
	init() {
		const editor = this.editor;

		editor.ui.componentFactory.add( 'abbreviation', () => {
			// Previously initialized button view.
			// ...

			this.listenTo( button, 'execute', () => {
				const selection = editor.model.document.selection;
				const title = 'What You See Is What You Get';
				const abbr = 'WYSIWYG';

				// Change the model to insert the abbreviation.
				editor.model.change( writer => {
					editor.model.insertContent(
						// Create a text node with the abbreviation attribute.
						writer.createText( abbr, { abbreviation: title } )
					);
				} );
			} );

			return button;
		} );
	}
}
```

## Demo

Here you can see the result in action.

{@snippet tutorials/abbreviation-level-1}

## Final code

If you got lost at any point, this is [the final implementation of the plugin](https://github.com/ckeditor/ckeditor5-tutorials-examples/tree/main/abbreviation-plugin/part-1). You can paste the code from different files into your project, or clone and install the whole thing, and it will run out-of-the-box.

<info-box>
	**What's next**

	That's it for the first part of this tutorial! Your plugin should now work (at least in its most basic form). Move on to the {@link tutorials/abbreviation-plugin-tutorial/abbreviation-plugin-level-2 second part}, where you will create a balloon with a form to get user's input, replacing our hard-coded "WYSIWYG" abbreviation.
</info-box><|MERGE_RESOLUTION|>--- conflicted
+++ resolved
@@ -114,10 +114,7 @@
 	Bold,
 	Italic
 } from 'ckeditor5';
-<<<<<<< HEAD
-=======
-
->>>>>>> e9ac15f6
+
 import 'ckeditor5/ckeditor5.css';
 
 import Abbreviation from './abbreviation/abbreviation';					// ADDED
@@ -324,7 +321,6 @@
 	}
 }
 ```
-<<<<<<< HEAD
 
 We passed the name of the button in the `componentFactory.add`, so it is now available to use in the toolbar configuration. We can now simply add it to the toolbar in `main.js`:
 
@@ -340,24 +336,7 @@
 	Bold,
 	Italic
 } from 'ckeditor5';
-=======
-
-We passed the name of the button in the `componentFactory.add`, so it is now available to use in the toolbar configuration. We can now simply add it to the toolbar in `main.js`:
-
-```js
-// main.js
-
-import { 
-	ClassicEditor,
-	Essentials,
-	Paragraph,
-	Heading,
-	List,
-	Bold,
-	Italic
-} from 'ckeditor5';
-
->>>>>>> e9ac15f6
+
 import 'ckeditor5/ckeditor5.css';
 
 import Abbreviation from './abbreviation/abbreviation';
