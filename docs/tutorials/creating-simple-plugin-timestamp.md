---
category: tutorials
order: 10
meta-title: Creating a basic plugin tutorial | CKEditor 5 Documentation
modified_at: 2022-07-15
---

# Creating a basic plugin

This guide will show you how to create a simple, basic plugin that will let the users insert timestamps into their content. This is a beginner-friendly tutorial, perfect for your first interaction with the CKEditor 5 framework. While it is not necessary to be familiar with the {@link tutorials/crash-course/editor CKEditor 5 Crash course} to follow it, you should consider reading that one, too.

We will create a toolbar button that will insert the current date and time at the caret position into the document. If you want to see the final product of this tutorial before you plunge in, check out the [live demo](#demo) below.

## Let's start!

The easiest way to set up your project is to grab the starter files from our [GitHub repository for this tutorial](https://github.com/ckeditor/ckeditor5-tutorials-examples/tree/main/timestamp-plugin). We gathered all the necessary dependencies there, including some CKEditor 5 packages and other files needed to run the editor.

The editor has already been created in the `main.js` file with some basic plugins. All you need to do is clone the repository, run the `npm install` command, and you can start coding right away.

```bash
git clone https://github.com/ckeditor/ckeditor5-tutorials-examples
cd ckeditor5-tutorials-examples/timestamp-plugin/starter-files

npm install
npm run dev
```

## Creating a plugin

All features in the CKEditor 5 are powered by plugins. To create our custom timestamp plugin, we need to import the base `Plugin` class.

We can now create a `Timestamp` class that extends the basic `Plugin` class. After we define it, we can add it to the editor's plugins array.

```js
import { 
	ClassicEditor,
	Essentials,
	Paragraph,
	Heading,
	List,
	Bold,
	Italic,
	Plugin
} from 'ckeditor5';
<<<<<<< HEAD
=======

>>>>>>> e9ac15f6
import 'ckeditor5/ckeditor5.css';

class Timestamp extends Plugin {
	init() {
		console.log( 'Timestamp was initialized.' );
	}
}

ClassicEditor
	.create( document.querySelector( '#editor' ), {
		// Add the Timestamp plugin to config.plugins array.
		plugins: [
			Essentials, Paragraph, Heading, List, Bold, Italic, Timestamp
		],
		toolbar: [ 'heading', 'bold', 'italic', 'numberedList', 'bulletedList' ]
	} )
	.then( editor => {
		console.log( 'Editor was initialized', editor );
	} )
	.catch( error => {
		console.error( error.stack );
	} );
```

The development server will refresh. The initialization of the timestamp plugin should be visible. You should see this in the browser (on the left) and the browser's development console (on the right):

{@img assets/img/timestamp-1.png Screenshot of the editor and the console showing 'Editor was initialized".}

## Registering a toolbar button

CKEditor 5 has a rich UI library. We will grab the `ButtonView` class for our toolbar button from there.

Once we create a new instance of `ButtonView`, we will be able to customize it by setting its properties. We will create a label, which will be visible on the button thanks to the `withText` property.

We also need to register our button in the editor's UI `componentFactory`, so it can be displayed in the toolbar. To do it, we will pass the name of the button in the `componentFactory.add` method, to be able to add it into the {@link getting-started/setup/toolbar toolbar} array.

```js
import { 
	ClassicEditor,
	Essentials,
	Paragraph,
	Heading,
	List,
	Bold,
	Italic,
	Plugin,
	ButtonView
} from 'ckeditor5';
<<<<<<< HEAD
=======

>>>>>>> e9ac15f6
import 'ckeditor5/ckeditor5.css';

class Timestamp extends Plugin {
	init() {
		const editor = this.editor;
		// The button must be registered among the UI components of the editor
		// to be displayed in the toolbar.
		editor.ui.componentFactory.add( 'timestamp', () => {
			// The button will be an instance of ButtonView.
			const button = new ButtonView();

			button.set( {
				label: 'Timestamp',
				withText: true
			} );

			return button;
		} );
	}
}

ClassicEditor
	.create( document.querySelector( '#editor' ), {
		plugins: [
			Essentials, Paragraph, Heading, List, Bold, Italic, Timestamp
		],
		// Add the Timestamp button to the config.toolbar array.
		toolbar: [
			'heading', 'bold', 'italic', 'numberedList', 'bulletedList', 'timestamp'
		]
	} )
	.then( editor => {
		console.log( 'Editor was initialized', editor );
	} )
	.catch( error => {
		console.error( error.stack );
	} );

```

Now, you should be able to see the <kbd>Timestamp</kbd> button. It does not do anything just yet, so let's change that.

## Inserting a timestamp

We can now define the core functionality of our plugin &ndash; the action that should be executed once our button is clicked.

To insert anything into the document structure, we need to {@link framework/architecture/editing-engine#changing-the-model change the model} using the model's `change()` method. This way we get access to the model writer.

<info-box>
	What is the model? It is a DOM-like structure, that is converted into the view, which is the layer that the user interacts with. You can read more about {@link framework/architecture/editing-engine#model the model} and {@link framework/architecture/editing-engine#view the view} in dedicated guides.
</info-box>

We will use the `insertContent()` method to insert our timestamp into the document. Inside, we just need to create a new text node with the `writer.createText()` method.

```js
class Timestamp extends Plugin {
	init() {
		const editor = this.editor;
		// The button must be registered among the UI components of the editor
		// to be displayed in the toolbar.
		editor.ui.componentFactory.add( 'timestamp', () => {
			// The button will be an instance of ButtonView.
			const button = new ButtonView();

			button.set( {
				label: 'Timestamp',
				withText: true
			} );

			// Execute a callback function when the button is clicked.
            button.on( 'execute', () => {
                const now = new Date();

                // Change the model using the model writer.
                editor.model.change( writer => {

                    // Insert the text at the user's current position.
                    editor.model.insertContent( writer.createText( now.toString() ) );
                } );
            } );

			return button;
		} );
	}
}
```

Well done! You implemented a CKEditor 5 plugin. You should be able to click and see that it works.

## Demo

See the result in action.

{@snippet tutorials/timestamp-plugin}

## Full code

If you got lost at any point, see [the final implementation of the plugin](https://github.com/ckeditor/ckeditor5-tutorials-examples/tree/main/timestamp-plugin/final-project). You can paste the code from `main.js`, or clone and install the whole thing, and it will run out of the box.

<info-box>
	**What's next**

	If you want to continue learning, move on to our more advanced tutorials, where we will create {@link tutorials/abbreviation-plugin-tutorial/abbreviation-plugin-level-1 an abbreviation plugin} or read more about the {@link framework/index CKEditor 5 framework}.
</info-box><|MERGE_RESOLUTION|>--- conflicted
+++ resolved
@@ -42,10 +42,7 @@
 	Italic,
 	Plugin
 } from 'ckeditor5';
-<<<<<<< HEAD
-=======
 
->>>>>>> e9ac15f6
 import 'ckeditor5/ckeditor5.css';
 
 class Timestamp extends Plugin {
@@ -94,10 +91,7 @@
 	Plugin,
 	ButtonView
 } from 'ckeditor5';
-<<<<<<< HEAD
-=======
 
->>>>>>> e9ac15f6
 import 'ckeditor5/ckeditor5.css';
 
 class Timestamp extends Plugin {
