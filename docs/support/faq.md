---
menu-title: FAQ
category: support
order: 60
---

# Frequently asked questions

## How to set the height of CKEditor 5?

The height of the editing area can be easily controlled with CSS.

```css
.ck.ck-content:not(.ck-comment__input *) {
	height: 300px;
	overflow-y: auto;
}
```

## Why does the editor filter out my content (styles, classes, elements)?

CKEditor 5 implements a custom {@link framework/architecture/editing-engine data model}. This means that every piece of content that is loaded into the editor needs to be converted to that model and then rendered back to the view.

Each kind of content must be handled by some feature. For example, the [`ckeditor5-basic-styles`](https://www.npmjs.com/package/@ckeditor/ckeditor5-basic-styles) package handles HTML elements such as `<b>`, `<i>`, `<u>`, etc. along with their representation in the model. The feature defines the two–way conversion between the HTML (view) and the editor model.

If you load some content unknown to any editor feature, it will be dropped. If you want all the HTML5 elements to be supported, you need to write plugins to support them. Once you do that, CKEditor 5 will not filter anything out.

## The build I downloaded is missing some features. How do I add them?

See the {@link installation/plugins/installing-plugins Installing plugins} guide to learn how to extend the editor with some additional features.

You can learn which editor features are available in which build in the {@link installation/getting-started/predefined-builds#list-of-plugins-included-in-the-ckeditor-5-predefined-builds Predefined builds} guide.

## How to insert some content into the editor?

Because CKEditor 5 uses a custom {@link framework/architecture/editing-engine data model}, whenever you want to insert anything, you should modify the model first, which is then converted back to the view where the users input their content (called "editable"). In CKEditor 5, HTML is just one of many possible output formats. You can learn more about the ways of changing the model in the {@link framework/architecture/editing-engine#changing-the-model dedicated guide}.

To insert a new link at the current position, use the following snippet:

```js
editor.model.change( writer => {
	const insertPosition = editor.model.document.selection.getFirstPosition();

	writer.insertText( 'CKEditor 5 rocks!', { linkHref: 'https://ckeditor.com/' }, insertPosition );
} );
```

And to insert some plain text, you can use a slightly shorter one:

```js
editor.model.change( writer => {
	writer.insertText( 'Plain text', editor.model.document.selection.getFirstPosition() );
} );
```

You may have noticed that a link is represented as a text with an attribute in the editor model. See the API of the {@link module:engine/model/writer~Writer model writer} to learn about other useful methods that can help you modify the editor model.

To insert some longer HTML code, you can parse it to the {@link module:engine/model/documentfragment~DocumentFragment model fragment} first and then {@link module:engine/model/model~Model#insertContent insert} it into the editor model:

```js
const content = '<p>A paragraph with <a href="https://ckeditor.com">some link</a>.';
const viewFragment = editor.data.processor.toView( content );
const modelFragment = editor.data.toModel( viewFragment );

editor.model.insertContent( modelFragment );
```

## How to list all instances of the editor?

By default, CKEditor 5 has no global registry of editor instances. But if necessary, such a feature can be easily implemented, as explained in this [Stack Overflow answer](https://stackoverflow.com/a/48682501/1485219).

## How to enable image drag&drop and upload? Where should I start?

The {@link features/images-overview image} and {@link features/image-upload image upload} features are enabled by default in all editor builds. However, to fully enable image upload when installing CKEditor 5, you need to configure one of the available upload adapters. Check out the {@link features/image-upload comprehensive "Image upload" guide} to find out the best image upload strategy for your project.

## How to use CKEditor 5 with frameworks (Angular, React, Vue, etc.)?

<<<<<<< HEAD
For the full list of official integrations see the {@link installation/integrations/overview#official-wysiwyg-editor-integrations "Official integrations"} section.

If an official integration for the framework of your choice does not exist yet, make sure to read the {@link installation/integrations/overview "Integrating CKEditor 5 with JavaScript frameworks"} guide. CKEditor 5 offers a rich JavaScript API and predefined builds that make it possible to use CKEditor 5 with whichever framework you need.
=======
For the list of official integrations, see the {@link installation/frameworks/overview#official-wysiwyg-editor-integrations "Official integrations"} section.

If an official integration for the framework of your choice does not exist yet, read the {@link installation/frameworks/overview "Integrating CKEditor 5 with JavaScript frameworks"} guide. CKEditor 5 offers a rich JavaScript API and predefined builds that make it possible to use CKEditor 5 with whichever framework you need.
>>>>>>> 4b097b3c

We plan to provide more official integrations with time. [Your feedback on what we should work on next](https://github.com/ckeditor/ckeditor5/issues/1002) will be most welcome!

## How to get a full-featured editor build?

We have prepared a build containing almost all available plugins, and it is called the superbuild. Read how to integrate it in the {@link installation/getting-started/quick-start#running-a-full-featured-editor-from-cdn quick start guide}.

In the {@link installation/getting-started/predefined-builds predefined builds} guide, there are details available about the {@link installation/getting-started/predefined-builds#superbuild superbuild}, together with the {@link installation/getting-started/predefined-builds#list-of-plugins-included-in-the-ckeditor-5-predefined-builds list of features included in the superbuild}, compared to other types of builds.

## How to customize the CKEditor 5 icons?

The easiest way is to use webpack's [`NormalModuleReplacementPlugin`](https://webpack.js.org/plugins/normal-module-replacement-plugin/) plugin. For example, to replace the bold icon, use the following code in your `webpack.config.js`:

```js
...
plugins: [
	new webpack.NormalModuleReplacementPlugin(
		/bold\.svg/,
		'/absolute/path/to/my/icon.svg'
	)
]
```

You can also use the relative path which is resolved relative to the resource that imports `bold.svg` (the {@link module:basic-styles/bold/boldui~BoldUI `BoldUI`} class file in this scenario).

Learn more about {@link installation/advanced/integrating-from-source-webpack#webpack-configuration building CKEditor 5 using webpack}.

## How to get the editor instance object from the DOM element?

If you have a reference to the editor editable's DOM element (the one with the `.ck-editor__editable` class and the `contenteditable` attribute), you can access the editor instance this editable element belongs to using the `ckeditorInstance` property:

```html
<!-- The editable element in the editor's DOM structure. -->
<div class="... ck-editor__editable ..." contenteditable="true">
	<!-- Editable content. -->
</div>
```

```js
// A reference to the editor editable element in the DOM.
const domEditableElement = document.querySelector( '.ck-editor__editable' );

// Get the editor instance from the editable element.
const editorInstance = domEditableElement.ckeditorInstance;

// Use the editor instance API.
editorInstance.setData( '<p>Hello world!<p>' );
```

## How to add an attribute to the editor editable in DOM?

If you have a reference to the editor instance, use the {@link framework/architecture/editing-engine#changing-the-view `change()`} method of the view and set the new attribute via the {@link module:engine/view/downcastwriter~DowncastWriter view downcast writer}:

```js
editor.editing.view.change( writer => {
	const viewEditableRoot = editor.editing.view.document.getRoot();

	writer.setAttribute( 'myAttribute', 'value', viewEditableRoot );
} );
```

If you do not have the reference to the editor instance but you have access to the editable element in the DOM, you can [access it using the `ckeditorInstance` property](#how-to-get-the-editor-instance-object-from-the-dom-element) and then use the same API to set the attribute:

```js
const domEditableElement = document.querySelector( '.ck-editor__editable' );
const editorInstance = domEditableElement.ckeditorInstance;

editorInstance.editing.view.change( writer => {
	// Map the editable element in the DOM to the editable element in the editor's view.
	const viewEditableRoot = editorInstance.editing.view.domConverter.mapDomToView( domEditableElement );

	writer.setAttribute( 'myAttribute', 'value', viewEditableRoot );
} );
```

## How to check the CKEditor version?

To check your editor version, open the JavaScript console available in the browser's developer tools. This is usually done through the browser's menu or by right-clicking anywhere on the page and choosing the `Inpect` option from the dropdown.

Enter the `CKEDITOR_VERSION` command to check the currently used CKEditor 5 version.

{@img assets/img/version.png 468 CKEditor 5 version displayed in the developer console.}

## How to turn the source mode on?

The {@link features/source-editing source editing} feature provides basic support for viewing and editing the source of the document.<|MERGE_RESOLUTION|>--- conflicted
+++ resolved
@@ -75,15 +75,9 @@
 
 ## How to use CKEditor 5 with frameworks (Angular, React, Vue, etc.)?
 
-<<<<<<< HEAD
 For the full list of official integrations see the {@link installation/integrations/overview#official-wysiwyg-editor-integrations "Official integrations"} section.
 
 If an official integration for the framework of your choice does not exist yet, make sure to read the {@link installation/integrations/overview "Integrating CKEditor 5 with JavaScript frameworks"} guide. CKEditor 5 offers a rich JavaScript API and predefined builds that make it possible to use CKEditor 5 with whichever framework you need.
-=======
-For the list of official integrations, see the {@link installation/frameworks/overview#official-wysiwyg-editor-integrations "Official integrations"} section.
-
-If an official integration for the framework of your choice does not exist yet, read the {@link installation/frameworks/overview "Integrating CKEditor 5 with JavaScript frameworks"} guide. CKEditor 5 offers a rich JavaScript API and predefined builds that make it possible to use CKEditor 5 with whichever framework you need.
->>>>>>> 4b097b3c
 
 We plan to provide more official integrations with time. [Your feedback on what we should work on next](https://github.com/ckeditor/ckeditor5/issues/1002) will be most welcome!
 
