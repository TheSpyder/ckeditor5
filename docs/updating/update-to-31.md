---
category: update-guides
meta-title: Update to version 31.x | CKEditor 5 Documentation
menu-title: Update to v31.x
order: 93
modified_at: 2021-11-03
---

# Update to CKEditor&nbsp;5 v31.x

<info-box>
	When updating your CKEditor&nbsp;5 installation, make sure **all the packages are the same version** to avoid errors.

	For custom builds, you may try removing the `package-lock.json` or `yarn.lock` files (if applicable) and reinstalling all packages before rebuilding the editor. For best results, make sure you use the most recent package versions.
</info-box>

## Update to CKEditor&nbsp;5 v31.1.0

For the entire list of changes introduced in version 31.1.0, see the [release notes for CKEditor&nbsp;5 v31.1.0](https://github.com/ckeditor/ckeditor5/releases/tag/v31.1.0).

Listed below are the most important changes that require your attention when upgrading to CKEditor&nbsp;5 v31.1.0.

### Interactive content filtering in the {@link framework/architecture/editing-engine#editing-pipeline editing pipeline}

#### Interactive attributes

Starting from v31.1.0, the editor engine will detect attributes that may interrupt the editing experience and rename them to `data-ck-unsafe-attribute-[original attribute name]`, for instance:

```html
<!-- Before v31.1.0 -->
<p onclick="alert( 'Paragraph clicked!' )">Interactive paragraph</p>

<!-- After v31.1.0 -->
<p data-ck-unsafe-attribute-onclick="alert( 'Paragraph clicked!' )">Interactive paragraph</p>
```

<info-box>
<<<<<<< HEAD
	Please keep in mind, that this new mechanism does not affect the {@link getting-started/getting-and-setting-data data saved by the editor} (e.g. the output of `editor.getData()`). The filtering only applies during the editing when the user interacts with the editor.
=======
	This new mechanism does not affect the {@link installation/getting-started/getting-and-setting-data data saved by the editor} (for example, the output of `editor.getData()`). The filtering only applies during the editing when the user interacts with the editor.
>>>>>>> 7d600e2c
</info-box>

If you are the author of a plugin that generates this kind of content in the {@link framework/architecture/editing-engine#editing-pipeline editing pipeline} and you want it to be preserved, you can configure this when creating the element using {@link module:engine/view/downcastwriter~DowncastWriter} during the {@link framework/architecture/editing-engine#conversion model–view conversion}. Methods such as {@link module:engine/view/downcastwriter~DowncastWriter#createContainerElement}, {@link module:engine/view/downcastwriter~DowncastWriter#createAttributeElement}, or {@link module:engine/view/downcastwriter~DowncastWriter#createEmptyElement} accept an option that will turn off filtering of specific attributes:

```js
/* Before v31.1.0. */
const paragraph = writer.createContainerElement( 'p',
	{
		class: 'clickable-paragraph',
		onclick: 'alert( "Paragraph clicked!" )'
	}
);

/* After v31.1.0. */
const paragraph = writer.createContainerElement( 'p',
	{
		class: 'clickable-paragraph',
		onclick: 'alert( "Paragraph clicked!" )'
	},
	{
		// Make sure the "onclick" attribute will pass through.
		renderUnsafeAttributes: [ 'onclick' ]
	}
);
```

#### Blocking script elements

Also starting from v31.1.0, any `<script>` element that would find its way to the editing layer of the editor (and the user interacting with it) will be filtered out (renamed to `<span data-ck-unsafe-element="script"></span>`).

This mechanism will not change the output of the editor. For example, the result of `editor.getData()` will include full `<script>...</script>` tags. There is no way to opt out of it.

### The `table` and `tableCell` attributes' names change

Names of the `table` elements' attributes have changed. A `table` prefix has been added to all the names.

The affected attributes include: `borderStyle`, `borderColor`, `borderWidth`, `backgroundColor`, `alignment`, `width`, and `height`.

These are now: `tableBorderStyle`, `tableBorderColor`, `tableBorderWidth`, `tableBackgroundColor`, `tableAlignment`, `tableWidth`, and `tableHeight`.

Names of the `tableCell` elements' attributes have changed. A `tableCell` prefix has been added to all the names.

The affected attributes include: `backgroundColor`, `padding`, `width`, `height`, `borderStyle`, `borderColor`, `borderWidth`, `verticalAlignment`, and `horizontalAlignment`.

These were changed to `tableCellBackgroundColor`, `tableCellPadding`, `tableCellWidth`, `tableCellHeight`, `tableCellBorderStyle`, `tableCellBorderColor`, `tableCellBorderWidth`, `tableCellVerticalAlignment`, and `tableCellHorizontalAlignment`.


## Update to CKEditor&nbsp;5 v31.0.0

For the entire list of changes introduced in version 31.0.0, see the [release notes for CKEditor&nbsp;5 v31.1.0](https://github.com/ckeditor/ckeditor5/releases/tag/v31.1.0).

Listed below are the most important changes that require your attention when upgrading to CKEditor&nbsp;5 v31.0.0.

### HTML embed commands

Starting from v31.0.0, the `'insertHtmlEmbed'` and `'updateHtmlEmbed'` commands are no longer available. They have been replaced with a new, unified command: `'htmlEmbed'`.

```js
/* Before v31.0.0. */

// Inserts an empty HTML embed.
editor.execute( 'insertHtmlEmbed' );

// Updates the content of a selected HTML embed.
editor.execute( 'updateHtmlEmbed', '<p>HTML string</p>' );

/* After v31.0.0. */

// Inserts an empty HTML embed.
editor.execute( 'htmlEmbed' );

// Inserts an HTML embed with some initial content.
editor.execute( 'htmlEmbed', '<b>Initial content</b>.' );

// Updates the content of a selected HTML embed.
editor.execute( 'htmlEmbed', '<b>New content.</b>' );
```

The `InsertHtmlEmbedCommand` and `UpdateHtmlEmbedCommand` classes have been removed, too. Use the `HtmlEmbedCommand` class for integration with the HTML embed feature.<|MERGE_RESOLUTION|>--- conflicted
+++ resolved
@@ -35,11 +35,7 @@
 ```
 
 <info-box>
-<<<<<<< HEAD
-	Please keep in mind, that this new mechanism does not affect the {@link getting-started/getting-and-setting-data data saved by the editor} (e.g. the output of `editor.getData()`). The filtering only applies during the editing when the user interacts with the editor.
-=======
 	This new mechanism does not affect the {@link installation/getting-started/getting-and-setting-data data saved by the editor} (for example, the output of `editor.getData()`). The filtering only applies during the editing when the user interacts with the editor.
->>>>>>> 7d600e2c
 </info-box>
 
 If you are the author of a plugin that generates this kind of content in the {@link framework/architecture/editing-engine#editing-pipeline editing pipeline} and you want it to be preserved, you can configure this when creating the element using {@link module:engine/view/downcastwriter~DowncastWriter} during the {@link framework/architecture/editing-engine#conversion model–view conversion}. Methods such as {@link module:engine/view/downcastwriter~DowncastWriter#createContainerElement}, {@link module:engine/view/downcastwriter~DowncastWriter#createAttributeElement}, or {@link module:engine/view/downcastwriter~DowncastWriter#createEmptyElement} accept an option that will turn off filtering of specific attributes:
