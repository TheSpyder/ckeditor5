--- conflicted
+++ resolved
@@ -29,16 +29,8 @@
 // `executeInParallel()` is executed thrice.
 EventEmitter.defaultMaxListeners = ( cliArguments.concurrency * 3 + 1 );
 
-<<<<<<< HEAD
-const abortController = new AbortController();
-
 let latestVersion;
 let versionChangelog;
-=======
-// TODO: If nightly: generate a version number. See: #14179.
-const latestVersion = releaseTools.getLastFromChangelog();
-const versionChangelog = releaseTools.getChangesForVersion( latestVersion );
->>>>>>> 6d2257fb
 
 const taskOptions = {
 	rendererOptions: {
