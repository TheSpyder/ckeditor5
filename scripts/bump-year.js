#!/usr/bin/env node

/**
 * @license Copyright (c) 2003-2023, CKSource Holding sp. z o.o. All rights reserved.
 * For licensing, see LICENSE.md or https://ckeditor.com/legal/ckeditor-oss-license
 */

/* eslint-env node */

/*

Usage:
node scripts/bump-year.js

Full command to update the entire project:
git pull && node scripts/bump-year.js

And after reviewing the changes:
git commit -am "Internal: Bumped the year." && git push

*/

require( '@ckeditor/ckeditor5-dev-bump-year' )
	.bumpYear( {
		cwd: process.cwd(),
		globPatterns: [
			{ // LICENSE.md, .eslintrc.js, etc.
				pattern: '*',
				options: {
					dot: true
				}
			},
			{
				pattern: '!(build|coverage|external)/**',
				options: {
					ignore: [
						'**/ckeditor5-*/build/**',
						'**/ckeditor5-*/lang/translations/*.po'
					]
				}
			},
			{
<<<<<<< HEAD
=======
				pattern: '.husky/*'
			},
			{
>>>>>>> a5c9e384
				pattern: 'packages/*/.eslintrc.js'
			}
		]
	} );<|MERGE_RESOLUTION|>--- conflicted
+++ resolved
@@ -40,12 +40,9 @@
 				}
 			},
 			{
-<<<<<<< HEAD
-=======
 				pattern: '.husky/*'
 			},
 			{
->>>>>>> a5c9e384
 				pattern: 'packages/*/.eslintrc.js'
 			}
 		]
