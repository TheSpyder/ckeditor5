--- conflicted
+++ resolved
@@ -14,20 +14,16 @@
 external/
 mrgit.json
 
-<<<<<<< HEAD
+# Files associated with specific development environments.
+.DS_Store
+.idea
+.vscode
+
 # Ignore yalc
 .yalc
 yalc.lock
 
-build/
-!packages/ckeditor5-build-*/build
 
 # Ignore compiled TypeScript files.
 packages/ckeditor5-utils/src/**/*.js
-packages/*/src/**/*.d.ts
-=======
-# Files associated with specific development environments.
-.DS_Store
-.idea
-.vscode
->>>>>>> 9f36712b
+packages/*/src/**/*.d.ts