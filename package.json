{
  "name": "ckeditor5",
  "version": "24.0.0",
  "description": "The development environment of CKEditor 5 – the best browser-based rich text editor.",
  "private": true,
  "keywords": [
    "ckeditor",
    "ckeditor5",
    "ckeditor 5",
    "wysiwyg",
    "rich text",
    "editor",
    "html",
    "contentEditable",
    "editing",
    "operational transformation",
    "ot",
    "collaboration",
    "collaborative",
    "real-time",
    "framework"
  ],
  "dependencies": {
    "@ckeditor/ckeditor-cloud-services-core": "^24.0.0",
    "@ckeditor/ckeditor5-adapter-ckfinder": "^24.0.0",
    "@ckeditor/ckeditor5-alignment": "^24.0.0",
    "@ckeditor/ckeditor5-autoformat": "^24.0.0",
    "@ckeditor/ckeditor5-autosave": "^24.0.0",
    "@ckeditor/ckeditor5-basic-styles": "^24.0.0",
    "@ckeditor/ckeditor5-block-quote": "^24.0.0",
    "@ckeditor/ckeditor5-build-balloon": "^24.0.0",
    "@ckeditor/ckeditor5-build-balloon-block": "^24.0.0",
    "@ckeditor/ckeditor5-build-classic": "^24.0.0",
    "@ckeditor/ckeditor5-build-decoupled-document": "^24.0.0",
    "@ckeditor/ckeditor5-build-inline": "^24.0.0",
    "@ckeditor/ckeditor5-ckfinder": "^24.0.0",
    "@ckeditor/ckeditor5-clipboard": "^24.0.0",
    "@ckeditor/ckeditor5-cloud-services": "^24.0.0",
    "@ckeditor/ckeditor5-code-block": "^24.0.0",
    "@ckeditor/ckeditor5-core": "^24.0.0",
    "@ckeditor/ckeditor5-easy-image": "^24.0.0",
    "@ckeditor/ckeditor5-editor-balloon": "^24.0.0",
    "@ckeditor/ckeditor5-editor-classic": "^24.0.0",
    "@ckeditor/ckeditor5-editor-decoupled": "^24.0.0",
    "@ckeditor/ckeditor5-editor-inline": "^24.0.0",
    "@ckeditor/ckeditor5-engine": "^24.0.0",
    "@ckeditor/ckeditor5-enter": "^24.0.0",
    "@ckeditor/ckeditor5-essentials": "^24.0.0",
    "@ckeditor/ckeditor5-font": "^24.0.0",
    "@ckeditor/ckeditor5-heading": "^24.0.0",
    "@ckeditor/ckeditor5-highlight": "^24.0.0",
    "@ckeditor/ckeditor5-horizontal-line": "^24.0.0",
    "@ckeditor/ckeditor5-html-embed": "^24.0.0",
    "@ckeditor/ckeditor5-image": "^24.0.0",
    "@ckeditor/ckeditor5-indent": "^24.0.0",
    "@ckeditor/ckeditor5-link": "^24.0.0",
    "@ckeditor/ckeditor5-list": "^24.0.0",
    "@ckeditor/ckeditor5-markdown-gfm": "^24.0.0",
    "@ckeditor/ckeditor5-media-embed": "^24.0.0",
    "@ckeditor/ckeditor5-mention": "^24.0.0",
    "@ckeditor/ckeditor5-page-break": "^24.0.0",
    "@ckeditor/ckeditor5-paragraph": "^24.0.0",
    "@ckeditor/ckeditor5-paste-from-office": "^24.0.0",
    "@ckeditor/ckeditor5-remove-format": "^24.0.0",
    "@ckeditor/ckeditor5-restricted-editing": "^24.0.0",
    "@ckeditor/ckeditor5-select-all": "^24.0.0",
    "@ckeditor/ckeditor5-special-characters": "^24.0.0",
    "@ckeditor/ckeditor5-table": "^24.0.0",
    "@ckeditor/ckeditor5-theme-lark": "^24.0.0",
    "@ckeditor/ckeditor5-typing": "^24.0.0",
    "@ckeditor/ckeditor5-ui": "^24.0.0",
    "@ckeditor/ckeditor5-undo": "^24.0.0",
    "@ckeditor/ckeditor5-upload": "^24.0.0",
    "@ckeditor/ckeditor5-utils": "^24.0.0",
    "@ckeditor/ckeditor5-watchdog": "^24.0.0",
    "@ckeditor/ckeditor5-widget": "^24.0.0",
    "@ckeditor/ckeditor5-word-count": "^24.0.0"
  },
  "devDependencies": {
<<<<<<< HEAD
    "@ckeditor/ckeditor5-comments": ">=23.0.0",
    "@ckeditor/ckeditor5-dev-docs": "^23.2.0",
    "@ckeditor/ckeditor5-dev-env": "^23.2.0",
    "@ckeditor/ckeditor5-dev-tests": "^23.3.0",
    "@ckeditor/ckeditor5-dev-utils": "^23.2.0",
    "@ckeditor/ckeditor5-dev-webpack-plugin": "^23.2.0",
=======
    "@ckeditor/ckeditor5-comments": ">=24.0.0",
    "@ckeditor/ckeditor5-dev-docs": "^24.0.0",
    "@ckeditor/ckeditor5-dev-env": "^24.0.0",
    "@ckeditor/ckeditor5-dev-tests": "^24.0.0",
    "@ckeditor/ckeditor5-dev-utils": "^24.0.0",
    "@ckeditor/ckeditor5-dev-webpack-plugin": "^24.0.0",
>>>>>>> 6b6ba8a6
    "@ckeditor/ckeditor5-export-pdf": ">=1.0.0",
    "@ckeditor/ckeditor5-export-word": ">=1.0.0",
    "@ckeditor/ckeditor5-inspector": "^2.2.2",
    "@ckeditor/ckeditor5-pagination": ">=1.0.0",
    "@ckeditor/ckeditor5-react": "^3.0.0",
<<<<<<< HEAD
    "@ckeditor/ckeditor5-real-time-collaboration": ">=23.0.0",
    "@ckeditor/ckeditor5-track-changes": ">=23.0.0",
    "@webspellchecker/wproofreader-ckeditor5": "^1.0.5",
=======
    "@ckeditor/ckeditor5-real-time-collaboration": ">=24.0.0",
    "@ckeditor/ckeditor5-track-changes": ">=24.0.0",
    "@webspellchecker/wproofreader-ckeditor5": "^2.0.1",
>>>>>>> 6b6ba8a6
    "@wiris/mathtype-ckeditor5": "^7.24.0",
    "babel-standalone": "^6.26.0",
    "cli-table": "^0.3.1",
    "coveralls": "^3.1.0",
    "css-loader": "^3.5.3",
    "eslint": "^7.1.0",
    "eslint-config-ckeditor5": "^3.0.0",
    "glob": "^7.1.6",
    "http-server": "^0.12.3",
    "husky": "^4.2.5",
    "lint-staged": "^10.2.6",
    "mini-css-extract-plugin": "^0.9.0",
    "minimatch": "^3.0.4",
    "mkdirp": "^1.0.4",
    "nyc": "^15.0.1",
    "popper": "^1.0.1",
    "postcss-loader": "^3.0.0",
    "progress-bar-webpack-plugin": "^2.1.0",
    "raw-loader": "^4.0.1",
    "react": "^16.13.1",
    "react-dom": "^16.13.1",
    "style-loader": "^1.2.1",
    "stylelint": "^13.5.0",
    "stylelint-config-ckeditor5": "^2.0.0",
    "svgo": "^1.3.2",
    "terser-webpack-plugin": "^3.0.2",
    "tippy.js": "^6.2.7",
    "umberto": "^1.6.2",
    "upath": "^2.0.0",
    "webpack": "^4.43.0"
  },
  "engines": {
    "node": ">=12.0.0",
    "npm": ">=5.7.1"
  },
  "author": "CKSource (http://cksource.com/)",
  "license": "GPL-2.0-or-later",
  "homepage": "https://ckeditor.com/ckeditor-5",
  "bugs": "https://github.com/ckeditor/ckeditor5/issues",
  "repository": {
    "type": "git",
    "url": "https://github.com/ckeditor/ckeditor5.git"
  },
  "scripts": {
    "lint": "eslint --quiet '**/*.js'",
    "stylelint": "stylelint --quiet --allow-empty-input 'packages/**/*.css' 'docs/**/*.css'",
    "test": "node --max_old_space_size=8192 node_modules/@ckeditor/ckeditor5-dev-tests/bin/test.js",
    "manual": "node --max_old_space_size=8192 node_modules/@ckeditor/ckeditor5-dev-tests/bin/test-manual.js",
    "bootstrap": "yarn install",
    "clean": "node ./scripts/remove-lock-files.js && rm -rf ./node_modules && rm -rf ./external/*/node_modules",
    "reset": "rm -rf ./node_modules && yarn run bootstrap",
    "reinstall": "yarn run clean && yarn run bootstrap",
    "docs": "node --max-old-space-size=4096 ./scripts/docs/build-docs.js",
    "docs:api": "node ./scripts/docs/build-api-docs.js",
    "docs:build-and-publish": "node ./scripts/docs/build-and-publish.js",
    "docs:build-and-publish-nightly": "node ./scripts/docs/build-and-publish-nightly.js",
    "docs:content-styles": "node ./scripts/docs/build-content-styles.js",
    "docs:serve": "http-server ./build/docs/",
    "translations:collect": "ckeditor5-dev-env-translations collect",
    "translations:download": "ckeditor5-dev-env-translations download",
    "translations:upload": "ckeditor5-dev-env-translations upload",
    "changelog": "node ./scripts/release/changelog.js",
    "postchangelog": "node ./scripts/release/update-utils-version.js",
    "release:bump-version": "node ./scripts/release/bump-versions.js",
    "release:publish": "node ./scripts/release/publish.js",
    "switch-to-dev-dev": "sh ./scripts/switch-to-dev-dev.sh",
    "clean-up-svg-icons": "sh ./scripts/clean-up-svg-icons.sh",
    "check-dependencies": "ckeditor5-dev-tests-check-dependencies"
  },
  "lint-staged": {
    "**/*.js": [
      "eslint --quiet"
    ],
    "**/*.css": [
      "stylelint --quiet --allow-empty-input"
    ],
    "**/(*.{js,css}|package.json)": [
      "ckeditor5-dev-tests-check-dependencies --quiet"
    ]
  },
  "eslintIgnore": [
    "build/**",
    "packages/*/node_modules/**",
    "packages/*/build/**",
    "packages/*/src/lib/**",
    "coverage/**",
    "external/**"
  ],
  "workspaces": {
    "packages": [
      "packages/*",
      "external/*",
      "external/*/packages/*",
      "external/*/external/*",
      "external/*/external/*/packages/*",
      "external/*/external/*/packages/**/ckeditor5",
      "external/*/external/*/packages/**/frontend",
      "."
    ],
    "nohoist": [
      "**/husky"
    ]
  },
  "husky": {
    "hooks": {
      "pre-commit": "lint-staged"
    }
  }
}<|MERGE_RESOLUTION|>--- conflicted
+++ resolved
@@ -77,35 +77,20 @@
     "@ckeditor/ckeditor5-word-count": "^24.0.0"
   },
   "devDependencies": {
-<<<<<<< HEAD
-    "@ckeditor/ckeditor5-comments": ">=23.0.0",
-    "@ckeditor/ckeditor5-dev-docs": "^23.2.0",
-    "@ckeditor/ckeditor5-dev-env": "^23.2.0",
-    "@ckeditor/ckeditor5-dev-tests": "^23.3.0",
-    "@ckeditor/ckeditor5-dev-utils": "^23.2.0",
-    "@ckeditor/ckeditor5-dev-webpack-plugin": "^23.2.0",
-=======
     "@ckeditor/ckeditor5-comments": ">=24.0.0",
     "@ckeditor/ckeditor5-dev-docs": "^24.0.0",
     "@ckeditor/ckeditor5-dev-env": "^24.0.0",
     "@ckeditor/ckeditor5-dev-tests": "^24.0.0",
     "@ckeditor/ckeditor5-dev-utils": "^24.0.0",
     "@ckeditor/ckeditor5-dev-webpack-plugin": "^24.0.0",
->>>>>>> 6b6ba8a6
     "@ckeditor/ckeditor5-export-pdf": ">=1.0.0",
     "@ckeditor/ckeditor5-export-word": ">=1.0.0",
     "@ckeditor/ckeditor5-inspector": "^2.2.2",
     "@ckeditor/ckeditor5-pagination": ">=1.0.0",
     "@ckeditor/ckeditor5-react": "^3.0.0",
-<<<<<<< HEAD
-    "@ckeditor/ckeditor5-real-time-collaboration": ">=23.0.0",
-    "@ckeditor/ckeditor5-track-changes": ">=23.0.0",
-    "@webspellchecker/wproofreader-ckeditor5": "^1.0.5",
-=======
     "@ckeditor/ckeditor5-real-time-collaboration": ">=24.0.0",
     "@ckeditor/ckeditor5-track-changes": ">=24.0.0",
     "@webspellchecker/wproofreader-ckeditor5": "^2.0.1",
->>>>>>> 6b6ba8a6
     "@wiris/mathtype-ckeditor5": "^7.24.0",
     "babel-standalone": "^6.26.0",
     "cli-table": "^0.3.1",
