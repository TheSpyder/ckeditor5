{
  "name": "ckeditor5",
  "version": "24.0.0",
  "description": "The development environment of CKEditor 5 – the best browser-based rich text editor.",
  "private": true,
  "keywords": [
    "ckeditor",
    "ckeditor5",
    "ckeditor 5",
    "wysiwyg",
    "rich text",
    "editor",
    "html",
    "contentEditable",
    "editing",
    "operational transformation",
    "ot",
    "collaboration",
    "collaborative",
    "real-time",
    "framework"
  ],
  "dependencies": {
    "@ckeditor/ckeditor-cloud-services-core": "^24.0.0",
    "@ckeditor/ckeditor5-adapter-ckfinder": "^24.0.0",
    "@ckeditor/ckeditor5-alignment": "^24.0.0",
    "@ckeditor/ckeditor5-autoformat": "^24.0.0",
    "@ckeditor/ckeditor5-autosave": "^24.0.0",
    "@ckeditor/ckeditor5-basic-styles": "^24.0.0",
    "@ckeditor/ckeditor5-block-quote": "^24.0.0",
    "@ckeditor/ckeditor5-build-balloon": "^24.0.0",
    "@ckeditor/ckeditor5-build-balloon-block": "^24.0.0",
    "@ckeditor/ckeditor5-build-classic": "^24.0.0",
    "@ckeditor/ckeditor5-build-decoupled-document": "^24.0.0",
    "@ckeditor/ckeditor5-build-inline": "^24.0.0",
    "@ckeditor/ckeditor5-ckfinder": "^24.0.0",
    "@ckeditor/ckeditor5-clipboard": "^24.0.0",
    "@ckeditor/ckeditor5-cloud-services": "^24.0.0",
    "@ckeditor/ckeditor5-code-block": "^24.0.0",
    "@ckeditor/ckeditor5-core": "^24.0.0",
    "@ckeditor/ckeditor5-easy-image": "^24.0.0",
    "@ckeditor/ckeditor5-editor-balloon": "^24.0.0",
    "@ckeditor/ckeditor5-editor-classic": "^24.0.0",
    "@ckeditor/ckeditor5-editor-decoupled": "^24.0.0",
    "@ckeditor/ckeditor5-editor-inline": "^24.0.0",
    "@ckeditor/ckeditor5-engine": "^24.0.0",
    "@ckeditor/ckeditor5-enter": "^24.0.0",
    "@ckeditor/ckeditor5-essentials": "^24.0.0",
    "@ckeditor/ckeditor5-font": "^24.0.0",
    "@ckeditor/ckeditor5-heading": "^24.0.0",
    "@ckeditor/ckeditor5-highlight": "^24.0.0",
    "@ckeditor/ckeditor5-horizontal-line": "^24.0.0",
    "@ckeditor/ckeditor5-html-embed": "^24.0.0",
    "@ckeditor/ckeditor5-image": "^24.0.0",
    "@ckeditor/ckeditor5-indent": "^24.0.0",
    "@ckeditor/ckeditor5-link": "^24.0.0",
    "@ckeditor/ckeditor5-list": "^24.0.0",
    "@ckeditor/ckeditor5-markdown-gfm": "^24.0.0",
    "@ckeditor/ckeditor5-media-embed": "^24.0.0",
    "@ckeditor/ckeditor5-mention": "^24.0.0",
    "@ckeditor/ckeditor5-page-break": "^24.0.0",
    "@ckeditor/ckeditor5-paragraph": "^24.0.0",
    "@ckeditor/ckeditor5-paste-from-office": "^24.0.0",
    "@ckeditor/ckeditor5-remove-format": "^24.0.0",
    "@ckeditor/ckeditor5-restricted-editing": "^24.0.0",
    "@ckeditor/ckeditor5-select-all": "^24.0.0",
    "@ckeditor/ckeditor5-special-characters": "^24.0.0",
    "@ckeditor/ckeditor5-table": "^24.0.0",
    "@ckeditor/ckeditor5-theme-lark": "^24.0.0",
    "@ckeditor/ckeditor5-typing": "^24.0.0",
    "@ckeditor/ckeditor5-ui": "^24.0.0",
    "@ckeditor/ckeditor5-undo": "^24.0.0",
    "@ckeditor/ckeditor5-upload": "^24.0.0",
    "@ckeditor/ckeditor5-utils": "^24.0.0",
    "@ckeditor/ckeditor5-watchdog": "^24.0.0",
    "@ckeditor/ckeditor5-widget": "^24.0.0",
    "@ckeditor/ckeditor5-word-count": "^24.0.0"
  },
  "devDependencies": {
    "@ckeditor/ckeditor5-comments": ">=24.0.0",
    "@ckeditor/ckeditor5-dev-docs": "^24.0.0",
    "@ckeditor/ckeditor5-dev-env": "^24.0.0",
    "@ckeditor/ckeditor5-dev-tests": "^24.0.0",
    "@ckeditor/ckeditor5-dev-utils": "^24.0.0",
    "@ckeditor/ckeditor5-dev-webpack-plugin": "^24.0.0",
    "@ckeditor/ckeditor5-export-pdf": ">=1.0.0",
    "@ckeditor/ckeditor5-export-word": ">=1.0.0",
    "@ckeditor/ckeditor5-inspector": "^2.2.1",
    "@ckeditor/ckeditor5-pagination": ">=1.0.0",
    "@ckeditor/ckeditor5-react": "^3.0.0",
    "@ckeditor/ckeditor5-real-time-collaboration": ">=24.0.0",
    "@ckeditor/ckeditor5-track-changes": ">=24.0.0",
    "@webspellchecker/wproofreader-ckeditor5": "^2.0.1",
    "@wiris/mathtype-ckeditor5": "^7.24.0",
    "babel-standalone": "^6.26.0",
    "chalk": "^4.1.0",
    "cli-table": "^0.3.1",
    "coveralls": "^3.1.0",
    "css-loader": "^3.5.3",
    "eslint": "^7.1.0",
    "eslint-config-ckeditor5": "^3.0.0",
    "glob": "^7.1.6",
    "http-server": "^0.12.3",
    "husky": "^4.2.5",
    "lint-staged": "^10.2.6",
    "mini-css-extract-plugin": "^0.9.0",
    "minimatch": "^3.0.4",
    "minimist": "^1.2.5",
    "mkdirp": "^1.0.4",
    "nyc": "^15.0.1",
    "ora": "^5.2.0",
    "popper": "^1.0.1",
    "postcss-loader": "^3.0.0",
    "progress-bar-webpack-plugin": "^2.1.0",
    "puppeteer": "^5.5.0",
    "raw-loader": "^4.0.1",
    "react": "^16.13.1",
    "react-dom": "^16.13.1",
    "style-loader": "^1.2.1",
    "stylelint": "^13.5.0",
    "stylelint-config-ckeditor5": "^2.0.0",
    "svgo": "^1.3.2",
    "terser-webpack-plugin": "^3.0.2",
    "tippy.js": "^6.2.7",
    "umberto": "^1.6.2",
    "upath": "^2.0.0",
    "webpack": "^4.43.0"
  },
  "engines": {
    "node": ">=12.0.0",
    "npm": ">=5.7.1"
  },
  "author": "CKSource (http://cksource.com/)",
  "license": "GPL-2.0-or-later",
  "homepage": "https://ckeditor.com/ckeditor-5",
  "bugs": "https://github.com/ckeditor/ckeditor5/issues",
  "repository": {
    "type": "git",
    "url": "https://github.com/ckeditor/ckeditor5.git"
  },
  "scripts": {
    "lint": "eslint --quiet '**/*.js'",
    "stylelint": "stylelint --quiet --allow-empty-input 'packages/**/*.css' 'docs/**/*.css'",
    "test": "node --max_old_space_size=8192 node_modules/@ckeditor/ckeditor5-dev-tests/bin/test.js",
    "manual": "node --max_old_space_size=8192 node_modules/@ckeditor/ckeditor5-dev-tests/bin/test-manual.js",
    "manual:verify": "node ./scripts/web-crawler.js --manual",
    "bootstrap": "yarn install",
    "clean": "node ./scripts/remove-lock-files.js && rm -rf ./node_modules && rm -rf ./external/*/node_modules",
    "reset": "rm -rf ./node_modules && yarn run bootstrap",
    "reinstall": "yarn run clean && yarn run bootstrap",
    "docs": "node --max-old-space-size=4096 ./scripts/docs/build-docs.js",
    "docs:api": "node ./scripts/docs/build-api-docs.js",
    "docs:build-and-publish": "node ./scripts/docs/build-and-publish.js",
    "docs:build-and-publish-nightly": "node ./scripts/docs/build-and-publish-nightly.js",
    "docs:content-styles": "node ./scripts/docs/build-content-styles.js",
    "docs:serve": "http-server ./build/docs/",
    "docs:verify": "node ./scripts/web-crawler.js --docs",
    "translations:collect": "ckeditor5-dev-env-translations collect",
    "translations:download": "ckeditor5-dev-env-translations download",
    "translations:upload": "ckeditor5-dev-env-translations upload",
    "changelog": "node ./scripts/release/changelog.js",
    "postchangelog": "node ./scripts/release/update-utils-version.js",
    "release:bump-version": "node ./scripts/release/bump-versions.js",
    "release:publish": "node ./scripts/release/publish.js",
    "switch-to-dev-dev": "sh ./scripts/switch-to-dev-dev.sh",
    "clean-up-svg-icons": "sh ./scripts/clean-up-svg-icons.sh",
<<<<<<< HEAD
    "build:dll": "node ./scripts/dll/build-dlls.js"
=======
    "check-dependencies": "node node_modules/@ckeditor/ckeditor5-dev-tests/bin/check-dependencies.js"
>>>>>>> 0a739657
  },
  "lint-staged": {
    "**/*.js": [
      "eslint --quiet"
    ],
    "**/*.css": [
      "stylelint --quiet --allow-empty-input"
    ],
    "**/(*.{js,css}|package.json)": [
      "yarn run check-dependencies"
    ]
  },
  "eslintIgnore": [
    "build/**",
    "packages/*/node_modules/**",
    "packages/*/build/**",
    "packages/*/src/lib/**",
    "coverage/**",
    "external/**"
  ],
  "workspaces": {
    "packages": [
      "packages/*",
      "external/*",
      "external/*/packages/*",
      "external/*/external/*",
      "external/*/external/*/packages/*",
      "external/*/external/*/packages/**/ckeditor5",
      "external/*/external/*/packages/**/frontend",
      "."
    ],
    "nohoist": [
      "**/husky"
    ]
  },
  "husky": {
    "hooks": {
      "pre-commit": "lint-staged"
    }
  }
}<|MERGE_RESOLUTION|>--- conflicted
+++ resolved
@@ -164,11 +164,8 @@
     "release:publish": "node ./scripts/release/publish.js",
     "switch-to-dev-dev": "sh ./scripts/switch-to-dev-dev.sh",
     "clean-up-svg-icons": "sh ./scripts/clean-up-svg-icons.sh",
-<<<<<<< HEAD
-    "build:dll": "node ./scripts/dll/build-dlls.js"
-=======
+    "build:dll": "node ./scripts/dll/build-dlls.js",
     "check-dependencies": "node node_modules/@ckeditor/ckeditor5-dev-tests/bin/check-dependencies.js"
->>>>>>> 0a739657
   },
   "lint-staged": {
     "**/*.js": [
