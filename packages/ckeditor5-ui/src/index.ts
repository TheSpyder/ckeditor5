--- conflicted
+++ resolved
@@ -75,14 +75,10 @@
 export { default as View, type UIViewRenderEvent } from './view';
 export { default as ViewCollection } from './viewcollection';
 
-<<<<<<< HEAD
-export { default as ColorPaletteIcon } from '../theme/icons/color-palette.svg';
-=======
 import { default as colorPaletteIcon } from '../theme/icons/color-palette.svg';
 
 export const icons = {
 	colorPaletteIcon
 };
->>>>>>> ac6c495e
 
 import './augmentation';