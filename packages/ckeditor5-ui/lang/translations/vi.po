--- conflicted
+++ resolved
@@ -211,8 +211,4 @@
 
 msgctxt "An error text displayed when user attempted to enter an color that is not in HEX format."
 msgid "Please enter a valid color (e.g. \"ff0000\")."
-<<<<<<< HEAD
-msgstr ""
-=======
-msgstr "Vui lòng nhập một màu sắc hợp lệ (ví dụ: \"ff0000\")."
->>>>>>> 930edc69
+msgstr "Vui lòng nhập một màu sắc hợp lệ (ví dụ: \"ff0000\")."