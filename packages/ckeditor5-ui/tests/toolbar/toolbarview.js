--- conflicted
+++ resolved
@@ -1,9 +1,5 @@
 /**
-<<<<<<< HEAD
- * @license Copyright (c) 2003-2022, CKSource - Frederico Knabben. All rights reserved.
-=======
  * @license Copyright (c) 2003-2022, CKSource Holding sp. z o.o. All rights reserved.
->>>>>>> e391ddb7
  * For licensing, see LICENSE.md or https://ckeditor.com/legal/ckeditor-oss-license
  */
 
@@ -48,13 +44,11 @@
 		locale = new Locale();
 		view = new ToolbarView( locale );
 		view.render();
-		document.body.appendChild( view.element );
 	} );
 
 	afterEach( () => {
 		sinon.restore();
 		view.destroy();
-		view.element.remove();
 	} );
 
 	describe( 'constructor()', () => {
@@ -370,17 +364,10 @@
 		describe( 'activates keyboard navigation for the RTL toolbar', () => {
 			beforeEach( () => {
 				view.destroy();
-				view.element.remove();
-
 				locale = new Locale( { uiLanguage: 'ar' } );
 
 				view = new ToolbarView( locale );
 				view.render();
-				document.body.appendChild( view.element );
-			} );
-
-			afterEach( () => {
-				view.element.remove();
 			} );
 
 			it( 'so "arrowleft" focuses next focusable item', () => {
