--- conflicted
+++ resolved
@@ -15,27 +15,6 @@
     "ckeditor5": "^31.1.0"
   },
   "devDependencies": {
-<<<<<<< HEAD
-    "@ckeditor/ckeditor5-basic-styles": "^31.0.0",
-    "@ckeditor/ckeditor5-clipboard": "^31.0.0",
-    "@ckeditor/ckeditor5-cloud-services": "^31.0.0",
-    "@ckeditor/ckeditor5-core": "^31.0.0",
-    "@ckeditor/ckeditor5-dev-utils": "^26.0.0",
-    "@ckeditor/ckeditor5-easy-image": "^31.0.0",
-    "@ckeditor/ckeditor5-engine": "^31.0.0",
-    "@ckeditor/ckeditor5-editor-classic": "^31.0.0",
-    "@ckeditor/ckeditor5-enter": "^31.0.0",
-    "@ckeditor/ckeditor5-font": "^31.0.0",
-    "@ckeditor/ckeditor5-heading": "^31.0.0",
-    "@ckeditor/ckeditor5-image": "^31.0.0",
-    "@ckeditor/ckeditor5-link": "^31.0.0",
-    "@ckeditor/ckeditor5-list": "^31.0.0",
-    "@ckeditor/ckeditor5-page-break": "^31.0.0",
-    "@ckeditor/ckeditor5-paragraph": "^31.0.0",
-    "@ckeditor/ckeditor5-table": "^31.0.0",
-    "@ckeditor/ckeditor5-theme-lark": "^31.0.0",
-    "@ckeditor/ckeditor5-utils": "^31.0.0",
-=======
     "@ckeditor/ckeditor5-basic-styles": "^31.1.0",
     "@ckeditor/ckeditor5-clipboard": "^31.1.0",
     "@ckeditor/ckeditor5-cloud-services": "^31.1.0",
@@ -55,7 +34,6 @@
     "@ckeditor/ckeditor5-table": "^31.1.0",
     "@ckeditor/ckeditor5-theme-lark": "^31.1.0",
     "@ckeditor/ckeditor5-utils": "^31.1.0",
->>>>>>> 814223c3
     "webpack": "^4.43.0",
     "webpack-cli": "^3.3.11"
   },
