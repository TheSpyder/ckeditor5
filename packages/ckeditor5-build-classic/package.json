{
  "name": "@ckeditor/ckeditor5-build-classic",
  "version": "1.0.0-alpha.2",
  "description": "CKEditor 5 classic editor build.",
  "keywords": [
    "ckeditor5",
    "ckeditor5-build",
    "text editor",
    "WYSIWYG",
    "rich-text editor"
  ],
  "main": "./build/ckeditor.js",
  "files": [
    "build"
  ],
  "devDependencies": {
    "@ckeditor/ckeditor5-adapter-ckfinder": "^1.0.0-alpha.2",
    "@ckeditor/ckeditor5-autoformat": "^1.0.0-alpha.2",
    "@ckeditor/ckeditor5-basic-styles": "^1.0.0-alpha.2",
    "@ckeditor/ckeditor5-block-quote": "^1.0.0-alpha.2",
    "@ckeditor/ckeditor5-dev-utils": "^4.0.1",
    "@ckeditor/ckeditor5-dev-webpack-plugin": "^2.0.18",
<<<<<<< HEAD
    "@ckeditor/ckeditor5-easy-image": "^1.0.0-alpha.1",
    "@ckeditor/ckeditor5-editor-classic": "^1.0.0-alpha.1",
    "@ckeditor/ckeditor5-essentials": "^1.0.0-alpha.1",
    "@ckeditor/ckeditor5-heading": "^1.0.0-alpha.1",
    "@ckeditor/ckeditor5-image": "^1.0.0-alpha.1",
    "@ckeditor/ckeditor5-link": "^1.0.0-alpha.1",
    "@ckeditor/ckeditor5-list": "^1.0.0-alpha.1",
    "@ckeditor/ckeditor5-paragraph": "^1.0.0-alpha.1",
    "@ckeditor/ckeditor5-upload": "^1.0.0-alpha.1",
    "@ckeditor/ckeditor5-theme-lark": "^1.0.0-alpha.1",
=======
    "@ckeditor/ckeditor5-easy-image": "^1.0.0-alpha.2",
    "@ckeditor/ckeditor5-editor-classic": "^1.0.0-alpha.2",
    "@ckeditor/ckeditor5-essentials": "^1.0.0-alpha.2",
    "@ckeditor/ckeditor5-heading": "^1.0.0-alpha.2",
    "@ckeditor/ckeditor5-image": "^1.0.0-alpha.2",
    "@ckeditor/ckeditor5-link": "^1.0.0-alpha.2",
    "@ckeditor/ckeditor5-list": "^1.0.0-alpha.2",
    "@ckeditor/ckeditor5-paragraph": "^1.0.0-alpha.2",
    "@ckeditor/ckeditor5-upload": "^1.0.0-alpha.2",
>>>>>>> 9a2b6237
    "babel-minify-webpack-plugin": "^0.2.0",
    "raw-loader": "^0.5.1",
    "style-loader": "^0.18.2",
<<<<<<< HEAD
    "webpack": "^3.8.1",
=======
    "webpack": "^3.6.0",
>>>>>>> 9a2b6237
    "webpack-sources": "1.0.1"
  },
  "engines": {
    "node": ">=6.0.0",
    "npm": ">=3.0.0"
  },
  "author": "CKSource (http://cksource.com/)",
  "license": "(GPL-2.0 OR LGPL-2.1 OR MPL-1.1)",
  "homepage": "https://ckeditor5.github.io",
  "bugs": "https://github.com/ckeditor/ckeditor5-build-classic/issues",
  "repository": {
    "type": "git",
    "url": "https://github.com/ckeditor/ckeditor5-build-classic.git"
  },
  "scripts": {
    "build": "npm run create-entry-file && npm run build-ckeditor",
    "create-entry-file": "node bin/create-entry-file.js",
    "build-ckeditor": "sh bin/build-ckeditor.sh",
    "preversion": "npm run build; if [ -n \"$(git status src/ckeditor.js build/ --porcelain)\" ]; then git add -u src/ckeditor.js build/ && git commit -m 'Internal: Build.'; fi"
  }
}<|MERGE_RESOLUTION|>--- conflicted
+++ resolved
@@ -20,18 +20,6 @@
     "@ckeditor/ckeditor5-block-quote": "^1.0.0-alpha.2",
     "@ckeditor/ckeditor5-dev-utils": "^4.0.1",
     "@ckeditor/ckeditor5-dev-webpack-plugin": "^2.0.18",
-<<<<<<< HEAD
-    "@ckeditor/ckeditor5-easy-image": "^1.0.0-alpha.1",
-    "@ckeditor/ckeditor5-editor-classic": "^1.0.0-alpha.1",
-    "@ckeditor/ckeditor5-essentials": "^1.0.0-alpha.1",
-    "@ckeditor/ckeditor5-heading": "^1.0.0-alpha.1",
-    "@ckeditor/ckeditor5-image": "^1.0.0-alpha.1",
-    "@ckeditor/ckeditor5-link": "^1.0.0-alpha.1",
-    "@ckeditor/ckeditor5-list": "^1.0.0-alpha.1",
-    "@ckeditor/ckeditor5-paragraph": "^1.0.0-alpha.1",
-    "@ckeditor/ckeditor5-upload": "^1.0.0-alpha.1",
-    "@ckeditor/ckeditor5-theme-lark": "^1.0.0-alpha.1",
-=======
     "@ckeditor/ckeditor5-easy-image": "^1.0.0-alpha.2",
     "@ckeditor/ckeditor5-editor-classic": "^1.0.0-alpha.2",
     "@ckeditor/ckeditor5-essentials": "^1.0.0-alpha.2",
@@ -41,15 +29,11 @@
     "@ckeditor/ckeditor5-list": "^1.0.0-alpha.2",
     "@ckeditor/ckeditor5-paragraph": "^1.0.0-alpha.2",
     "@ckeditor/ckeditor5-upload": "^1.0.0-alpha.2",
->>>>>>> 9a2b6237
+    "@ckeditor/ckeditor5-theme-lark": "^1.0.0-alpha.2",
     "babel-minify-webpack-plugin": "^0.2.0",
     "raw-loader": "^0.5.1",
     "style-loader": "^0.18.2",
-<<<<<<< HEAD
     "webpack": "^3.8.1",
-=======
-    "webpack": "^3.6.0",
->>>>>>> 9a2b6237
     "webpack-sources": "1.0.1"
   },
   "engines": {
