--- conflicted
+++ resolved
@@ -25,33 +25,12 @@
     "build"
   ],
   "dependencies": {
-<<<<<<< HEAD
-    "@ckeditor/ckeditor5-adapter-ckfinder": "^24.0.0",
-    "@ckeditor/ckeditor5-autoformat": "^24.0.0",
-    "@ckeditor/ckeditor5-basic-styles": "^24.0.0",
-    "@ckeditor/ckeditor5-block-quote": "^24.0.0",
-    "@ckeditor/ckeditor5-ckfinder": "^24.0.0",
-    "@ckeditor/ckeditor5-cloud-services": "^24.0.0",
-    "@ckeditor/ckeditor5-easy-image": "^24.0.0",
-    "@ckeditor/ckeditor5-editor-balloon": "^24.0.0",
-    "@ckeditor/ckeditor5-essentials": "^24.0.0",
-    "@ckeditor/ckeditor5-heading": "^24.0.0",
-    "@ckeditor/ckeditor5-image": "^24.0.0",
-    "@ckeditor/ckeditor5-indent": "^24.0.0",
-    "@ckeditor/ckeditor5-link": "^24.0.0",
-    "@ckeditor/ckeditor5-list": "^24.0.0",
-    "@ckeditor/ckeditor5-media-embed": "^24.0.0",
-    "@ckeditor/ckeditor5-paragraph": "^24.0.0",
-    "@ckeditor/ckeditor5-paste-from-office": "^24.0.0",
-    "@ckeditor/ckeditor5-table": "^24.0.0",
-    "@ckeditor/ckeditor5-typing": "^24.0.0",
-    "@ckeditor/ckeditor5-ui": "^24.0.0"
-=======
     "@ckeditor/ckeditor5-adapter-ckfinder": "^25.0.0",
     "@ckeditor/ckeditor5-autoformat": "^25.0.0",
     "@ckeditor/ckeditor5-basic-styles": "^25.0.0",
     "@ckeditor/ckeditor5-block-quote": "^25.0.0",
     "@ckeditor/ckeditor5-ckfinder": "^25.0.0",
+    "@ckeditor/ckeditor5-cloud-services": "^25.0.0",
     "@ckeditor/ckeditor5-easy-image": "^25.0.0",
     "@ckeditor/ckeditor5-editor-balloon": "^25.0.0",
     "@ckeditor/ckeditor5-essentials": "^25.0.0",
@@ -65,9 +44,7 @@
     "@ckeditor/ckeditor5-paste-from-office": "^25.0.0",
     "@ckeditor/ckeditor5-table": "^25.0.0",
     "@ckeditor/ckeditor5-typing": "^25.0.0",
-    "@ckeditor/ckeditor5-ui": "^25.0.0",
-    "webpack-cli": "^3.3.11"
->>>>>>> bcfc43e9
+    "@ckeditor/ckeditor5-ui": "^25.0.0"
   },
   "devDependencies": {
     "@ckeditor/ckeditor5-core": "^25.0.0",
