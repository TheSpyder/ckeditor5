--- conflicted
+++ resolved
@@ -48,11 +48,7 @@
     "@ckeditor/ckeditor5-ui": "^29.1.0"
   },
   "devDependencies": {
-<<<<<<< HEAD
-    "@ckeditor/ckeditor5-core": "^29.0.0",
-=======
     "@ckeditor/ckeditor5-core": "^29.1.0",
->>>>>>> 280213d6
     "@ckeditor/ckeditor5-dev-utils": "^25.3.0",
     "@ckeditor/ckeditor5-dev-webpack-plugin": "^25.0.0",
     "@ckeditor/ckeditor5-theme-lark": "^29.1.0",
