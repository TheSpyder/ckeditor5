--- conflicted
+++ resolved
@@ -12,31 +12,19 @@
   ],
   "main": "src/index.js",
   "dependencies": {
-<<<<<<< HEAD
-    "ckeditor5": "^32.0.0"
-  },
-  "devDependencies": {
-    "@ckeditor/ckeditor5-core": "^32.0.0",
-    "@ckeditor/ckeditor5-editor-classic": "^32.0.0",
-    "@ckeditor/ckeditor5-engine": "^32.0.0",
-    "@ckeditor/ckeditor5-heading": "^32.0.0",
-    "@ckeditor/ckeditor5-html-support": "^32.0.0",
-    "@ckeditor/ckeditor5-paragraph": "^32.0.0",
-    "@ckeditor/ckeditor5-ui": "^32.0.0",
-    "@ckeditor/ckeditor5-utils": "^32.0.0",
-=======
     "ckeditor5": "^33.0.0",
-    "@ckeditor/ckeditor5-html-support": "^33.0.0"
   },
   "devDependencies": {
     "@ckeditor/ckeditor5-core": "^33.0.0",
-    "@ckeditor/ckeditor5-dev-utils": "^30.0.0",
+    "@ckeditor/ckeditor5-dev-utils": "^33.0.0",
     "@ckeditor/ckeditor5-editor-classic": "^33.0.0",
+    "@ckeditor/ckeditor5-engine": "^33.0.0",
+    "@ckeditor/ckeditor5-heading": "^33.0.0",
+    "@ckeditor/ckeditor5-html-support": "^33.0.0",
     "@ckeditor/ckeditor5-paragraph": "^33.0.0",
     "@ckeditor/ckeditor5-theme-lark": "^33.0.0",
     "@ckeditor/ckeditor5-ui": "^33.0.0",
     "@ckeditor/ckeditor5-utils": "^33.0.0",
->>>>>>> 7f61c724
     "webpack": "^5.58.1",
     "webpack-cli": "^4.9.0"
   },
