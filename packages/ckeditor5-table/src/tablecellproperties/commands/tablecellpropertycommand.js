--- conflicted
+++ resolved
@@ -1,9 +1,5 @@
 /**
-<<<<<<< HEAD
- * @license Copyright (c) 2003-2022, CKSource - Frederico Knabben. All rights reserved.
-=======
  * @license Copyright (c) 2003-2022, CKSource Holding sp. z o.o. All rights reserved.
->>>>>>> e391ddb7
  * For licensing, see LICENSE.md or https://ckeditor.com/legal/ckeditor-oss-license
  */
 
@@ -77,7 +73,7 @@
 		const tableCells = getSelectionAffectedTableCells( model.document.selection );
 		const valueToSet = this._getValueToSet( value );
 
-		model.enqueueChange( batch, writer => {
+		model.enqueueChange( batch || 'default', writer => {
 			if ( valueToSet ) {
 				tableCells.forEach( tableCell => writer.setAttribute( this.attributeName, valueToSet, tableCell ) );
 			} else {
