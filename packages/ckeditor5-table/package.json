--- conflicted
+++ resolved
@@ -1,10 +1,6 @@
 {
   "name": "@ckeditor/ckeditor5-table",
-<<<<<<< HEAD
-  "version": "41.3.0-alpha.1",
-=======
   "version": "41.2.1",
->>>>>>> 39a77912
   "description": "Table feature for CKEditor 5.",
   "keywords": [
     "ckeditor",
@@ -17,38 +13,6 @@
   "type": "module",
   "main": "src/index.ts",
   "dependencies": {
-<<<<<<< HEAD
-    "ckeditor5": "41.3.0-alpha.1",
-    "lodash-es": "4.17.21"
-  },
-  "devDependencies": {
-    "@ckeditor/ckeditor5-alignment": "41.3.0-alpha.1",
-    "@ckeditor/ckeditor5-basic-styles": "41.3.0-alpha.1",
-    "@ckeditor/ckeditor5-block-quote": "41.3.0-alpha.1",
-    "@ckeditor/ckeditor5-core": "41.3.0-alpha.1",
-    "@ckeditor/ckeditor5-dev-build-tools": "^39.7.0-alpha.1",
-    "@ckeditor/ckeditor5-dev-utils": "^39.0.0",
-    "@ckeditor/ckeditor5-editor-classic": "41.3.0-alpha.1",
-    "@ckeditor/ckeditor5-editor-multi-root": "41.3.0-alpha.1",
-    "@ckeditor/ckeditor5-engine": "41.3.0-alpha.1",
-    "@ckeditor/ckeditor5-highlight": "41.3.0-alpha.1",
-    "@ckeditor/ckeditor5-horizontal-line": "41.3.0-alpha.1",
-    "@ckeditor/ckeditor5-html-support": "41.3.0-alpha.1",
-    "@ckeditor/ckeditor5-image": "41.3.0-alpha.1",
-    "@ckeditor/ckeditor5-indent": "41.3.0-alpha.1",
-    "@ckeditor/ckeditor5-link": "41.3.0-alpha.1",
-    "@ckeditor/ckeditor5-list": "41.3.0-alpha.1",
-    "@ckeditor/ckeditor5-media-embed": "41.3.0-alpha.1",
-    "@ckeditor/ckeditor5-paragraph": "41.3.0-alpha.1",
-    "@ckeditor/ckeditor5-theme-lark": "41.3.0-alpha.1",
-    "@ckeditor/ckeditor5-typing": "41.3.0-alpha.1",
-    "@ckeditor/ckeditor5-ui": "41.3.0-alpha.1",
-    "@ckeditor/ckeditor5-undo": "41.3.0-alpha.1",
-    "@ckeditor/ckeditor5-utils": "41.3.0-alpha.1",
-    "@ckeditor/ckeditor5-widget": "41.3.0-alpha.1",
-    "@ckeditor/ckeditor5-source-editing": "41.3.0-alpha.1",
-    "@ckeditor/ckeditor5-clipboard": "41.3.0-alpha.1",
-=======
     "ckeditor5": "41.2.1",
     "lodash-es": "4.17.21"
   },
@@ -78,7 +42,6 @@
     "@ckeditor/ckeditor5-widget": "41.2.1",
     "@ckeditor/ckeditor5-source-editing": "41.2.1",
     "@ckeditor/ckeditor5-clipboard": "41.2.1",
->>>>>>> 39a77912
     "json-diff": "^0.5.4",
     "typescript": "5.0.4",
     "webpack": "^5.58.1",
