/**
 * @license Copyright (c) 2003-2023, CKSource Holding sp. z o.o. All rights reserved.
 * For licensing, see LICENSE.md or https://ckeditor.com/legal/ckeditor-oss-license
 */

/**
 * Contains downcast (model-to-view) converters for {@link module:engine/conversion/downcastdispatcher~DowncastDispatcher}.
 *
 * @module engine/conversion/downcasthelpers
 */

import ModelRange from '../model/range';
import ModelSelection from '../model/selection';
import ModelDocumentSelection from '../model/documentselection';
import ModelElement from '../model/element';
import ModelPosition from '../model/position';

import ViewAttributeElement from '../view/attributeelement';
import ConversionHelpers from './conversionhelpers';

import type {
	default as DowncastDispatcher,
	DiffItemReinsert,
	DowncastConversionApi,
	DowncastInsertEvent,
	DowncastAddMarkerEvent,
	DowncastAttributeEvent,
	DowncastReduceChangesEvent,
	DowncastRemoveMarkerEvent
} from './downcastdispatcher';
import type ModelConsumable from './modelconsumable';
import type { DiffItem } from '../model/differ';
import type ModelNode from '../model/node';
import type ModelItem from '../model/item';
import type ModelTextProxy from '../model/textproxy';
import type ModelText from '../model/text';

import type DowncastWriter from '../view/downcastwriter';
import type ElementDefinition from '../view/elementdefinition';
import type ViewDocumentFragment from '../view/documentfragment';
import type UIElement from '../view/uielement';
import type ViewElement from '../view/element';
import type ViewNode from '../view/node';
import type ViewPosition from '../view/position';
import type ViewRange from '../view/range';
import type {
	default as Mapper,
	MapperModelToViewPositionEvent
} from './mapper';

import {
	CKEditorError,
	toArray,
	type EventInfo,
	type PriorityString
} from '@ckeditor/ckeditor5-utils';

import { cloneDeep } from 'lodash-es';

/**
 * Downcast conversion helper functions.
 *
<<<<<<< HEAD
 * Learn more about {@glink framework/guides/deep-dive/conversion/downcast downcast helpers}.
=======
 * Learn more about {@glink framework/deep-dive/conversion/downcast downcast helpers}.
 *
 * @extends module:engine/conversion/conversionhelpers~ConversionHelpers
>>>>>>> 4fd7e567
 */
export default class DowncastHelpers extends ConversionHelpers<DowncastDispatcher> {
	/**
	 * Model element to view element conversion helper.
	 *
	 * This conversion results in creating a view element. For example, model `<paragraph>Foo</paragraph>` becomes `<p>Foo</p>` in the view.
	 *
	 * ```ts
	 * editor.conversion.for( 'downcast' ).elementToElement( {
	 * 	model: 'paragraph',
	 * 	view: 'p'
	 * } );
	 *
	 * editor.conversion.for( 'downcast' ).elementToElement( {
	 * 	model: 'paragraph',
	 * 	view: 'div',
	 * 	converterPriority: 'high'
	 * } );
	 *
	 * editor.conversion.for( 'downcast' ).elementToElement( {
	 * 	model: 'fancyParagraph',
	 * 	view: {
	 * 		name: 'p',
	 * 		classes: 'fancy'
	 * 	}
	 * } );
	 *
	 * editor.conversion.for( 'downcast' ).elementToElement( {
	 * 	model: 'heading',
	 * 	view: ( modelElement, conversionApi ) => {
	 * 		const { writer } = conversionApi;
	 *
	 * 		return writer.createContainerElement( 'h' + modelElement.getAttribute( 'level' ) );
	 * 	}
	 * } );
	 * ```
	 *
	 * The element-to-element conversion supports the reconversion mechanism. It can be enabled by using either the `attributes` or
	 * the `children` props on a model description. You will find a couple examples below.
	 *
	 * In order to reconvert an element if any of its direct children have been added or removed, use the `children` property on a `model`
	 * description. For example, this model:
	 *
	 * ```xml
	 * <box>
	 * 	<paragraph>Some text.</paragraph>
	 * </box>
	 * ```
	 *
	 * will be converted into this structure in the view:
	 *
	 * ```html
	 * <div class="box" data-type="single">
	 * 	<p>Some text.</p>
	 * </div>
	 * ```
	 *
	 * But if more items were inserted in the model:
	 *
	 * ```xml
	 * <box>
	 * 	<paragraph>Some text.</paragraph>
	 * 	<paragraph>Other item.</paragraph>
	 * </box>
	 * ```
	 *
	 * it will be converted into this structure in the view (note the element `data-type` change):
	 *
	 * ```html
	 * <div class="box" data-type="multiple">
	 * 	<p>Some text.</p>
	 * 	<p>Other item.</p>
	 * </div>
	 * ```
	 *
	 * Such a converter would look like this (note that the `paragraph` elements are converted separately):
	 *
	 * ```ts
	 * editor.conversion.for( 'downcast' ).elementToElement( {
	 * 	model: {
	 * 		name: 'box',
	 * 		children: true
	 * 	},
	 * 	view: ( modelElement, conversionApi ) => {
	 * 		const { writer } = conversionApi;
	 *
	 * 		return writer.createContainerElement( 'div', {
	 * 			class: 'box',
	 * 			'data-type': modelElement.childCount == 1 ? 'single' : 'multiple'
	 * 		} );
	 * 	}
	 * } );
	 * ```
	 *
	 * In order to reconvert element if any of its attributes have been updated, use the `attributes` property on a `model`
	 * description. For example, this model:
	 *
	 * ```xml
	 * <heading level="2">Some text.</heading>
	 * ```
	 *
	 * will be converted into this structure in the view:
	 *
	 * ```html
	 * <h2>Some text.</h2>
	 * ```
	 *
	 * But if the `heading` element's `level` attribute has been updated to `3` for example, then
	 * it will be converted into this structure in the view:
	 *
	 * ```html
	 * <h3>Some text.</h3>
	 * ```
	 *
	 * Such a converter would look as follows:
	 *
	 * ```ts
	 * editor.conversion.for( 'downcast' ).elementToElement( {
	 * 	model: {
	 * 		name: 'heading',
	 * 		attributes: 'level'
	 * 	},
	 * 	view: ( modelElement, conversionApi ) => {
	 * 		const { writer } = conversionApi;
	 *
	 * 		return writer.createContainerElement( 'h' + modelElement.getAttribute( 'level' ) );
	 * 	}
	 * } );
	 * ```
	 *
	 * See {@link module:engine/conversion/conversion~Conversion#for `conversion.for()`} to learn how to add a converter
	 * to the conversion process.
	 *
	 * You can read more about the element-to-element conversion in the
	 * {@glink framework/deep-dive/conversion/downcast downcast conversion} guide.
	 *
	 * @param config Conversion configuration.
	 * @param config.model The description or a name of the model element to convert.
	 * @param config.model.attributes The list of attribute names that should be consumed while creating
	 * the view element. Note that the view will be reconverted if any of the listed attributes changes.
 	 * @param config.model.children Specifies whether the view element requires reconversion if the list
	 * of the model child nodes changed.
	 * @param config.view A view element definition or a function that takes the model element and
	 * {@link module:engine/conversion/downcastdispatcher~DowncastConversionApi downcast conversion API}
	 * as parameters and returns a view container element.
	 */
	public elementToElement( config: {
		model: string | {
			name: string;
			attributes?: string | Array<string>;
			children?: boolean;
		};
		view: ElementDefinition | ElementCreatorFunction;
		converterPriority?: PriorityString;
	} ): this {
		return this.add( downcastElementToElement( config ) );
	}

	/**
	 * The model element to view structure (several elements) conversion helper.
	 *
	 * This conversion results in creating a view structure with one or more slots defined for the child nodes.
	 * For example, a model `<table>` may become this structure in the view:
	 *
	 * ```html
	 * <figure class="table">
	 * 	<table>
	 * 		<tbody>${ slot for table rows }</tbody>
	 * 	</table>
	 * </figure>
	 * ```
	 *
	 * The children of the model's `<table>` element will be inserted into the `<tbody>` element.
	 * If the `elementToElement()` helper was used, the children would be inserted into the `<figure>`.
	 *
	 * An example converter that converts the following model structure:
	 *
	 * ```xml
	 * <wrappedParagraph>Some text.</wrappedParagraph>
	 * ```
	 *
	 * into this structure in the view:
	 *
	 * ```html
	 * <div class="wrapper">
	 * 	<p>Some text.</p>
	 * </div>
	 * ```
	 *
	 * would look like this:
	 *
	 * ```ts
	 * editor.conversion.for( 'downcast' ).elementToStructure( {
	 * 	model: 'wrappedParagraph',
	 * 	view: ( modelElement, conversionApi ) => {
	 * 		const { writer } = conversionApi;
	 *
	 * 		const wrapperViewElement = writer.createContainerElement( 'div', { class: 'wrapper' } );
	 * 		const paragraphViewElement = writer.createContainerElement( 'p' );
	 *
	 * 		writer.insert( writer.createPositionAt( wrapperViewElement, 0 ), paragraphViewElement );
	 * 		writer.insert( writer.createPositionAt( paragraphViewElement, 0 ), writer.createSlot() );
	 *
	 * 		return wrapperViewElement;
	 * 	}
	 * } );
	 * ```
	 *
	 * The `slorFor()` function can also take a callback that allows filtering which children of the model element
	 * should be converted into this slot.
	 *
	 * Imagine a table feature where for this model structure:
	 *
	 * ```xml
	 * <table headingRows="1">
	 * 	<tableRow> ... table cells 1 ... </tableRow>
	 * 	<tableRow> ... table cells 2 ... </tableRow>
	 * 	<tableRow> ... table cells 3 ... </tableRow>
	 * 	<caption>Caption text</caption>
	 * </table>
	 * ```
	 *
	 * we want to generate this view structure:
	 *
	 * ```html
	 * <figure class="table">
	 * 	<table>
	 * 		<thead>
	 * 			<tr> ... table cells 1 ... </tr>
	 * 		</thead>
	 * 		<tbody>
	 * 			<tr> ... table cells 2 ... </tr>
	 * 			<tr> ... table cells 3 ... </tr>
	 * 		</tbody>
	 * 	</table>
	 * 	<figcaption>Caption text</figcaption>
	 * </figure>
	 * ```
	 *
	 * The converter has to take the `headingRows` attribute into consideration when allocating the `<tableRow>` elements
	 * into the `<tbody>` and `<thead>` elements. Hence, we need two slots and need to define proper filter callbacks for them.
	 *
	 * Additionally, all elements other than `<tableRow>` should be placed outside the `<table>` tag.
	 * In the example above, this will handle the table caption.
	 *
	 * Such a converter would look like this:
	 *
	 * ```ts
	 * editor.conversion.for( 'downcast' ).elementToStructure( {
	 * 	model: {
	 * 		name: 'table',
	 * 		attributes: [ 'headingRows' ]
	 * 	},
	 * 	view: ( modelElement, conversionApi ) => {
	 * 		const { writer } = conversionApi;
	 *
	 * 		const figureElement = writer.createContainerElement( 'figure', { class: 'table' } );
	 * 		const tableElement = writer.createContainerElement( 'table' );
	 *
	 * 		writer.insert( writer.createPositionAt( figureElement, 0 ), tableElement );
	 *
	 * 		const headingRows = modelElement.getAttribute( 'headingRows' ) || 0;
	 *
	 * 		if ( headingRows > 0 ) {
	 * 			const tableHead = writer.createContainerElement( 'thead' );
	 *
	 * 			const headSlot = writer.createSlot( node => node.is( 'element', 'tableRow' ) && node.index < headingRows );
	 *
	 * 			writer.insert( writer.createPositionAt( tableElement, 'end' ), tableHead );
	 * 			writer.insert( writer.createPositionAt( tableHead, 0 ), headSlot );
	 * 		}
	 *
	 * 		if ( headingRows < tableUtils.getRows( table ) ) {
	 * 			const tableBody = writer.createContainerElement( 'tbody' );
	 *
	 * 			const bodySlot = writer.createSlot( node => node.is( 'element', 'tableRow' ) && node.index >= headingRows );
	 *
	 * 			writer.insert( writer.createPositionAt( tableElement, 'end' ), tableBody );
	 * 			writer.insert( writer.createPositionAt( tableBody, 0 ), bodySlot );
	 * 		}
	 *
	 * 		const restSlot = writer.createSlot( node => !node.is( 'element', 'tableRow' ) );
	 *
	 * 		writer.insert( writer.createPositionAt( figureElement, 'end' ), restSlot );
	 *
	 * 		return figureElement;
	 * 	}
	 * } );
	 * ```
	 *
	 * Note: The children of a model element that's being converted must be allocated in the same order in the view
	 * in which they are placed in the model.
	 *
	 * See {@link module:engine/conversion/conversion~Conversion#for `conversion.for()`} to learn how to add a converter
	 * to the conversion process.
	 *
	 * @param config Conversion configuration.
 	 * @param config.model The description or a name of the model element to convert.
	 * @param config.model.name The name of the model element to convert.
 	 * @param config.model.attributes The list of attribute names that should be consumed while creating
	 * the view structure. Note that the view will be reconverted if any of the listed attributes will change.
	 * @param config.view A function that takes the model element and
	 * {@link module:engine/conversion/downcastdispatcher~DowncastConversionApi downcast conversion API} as parameters
	 * and returns a view container element with slots for model child nodes to be converted into.
	 */
	public elementToStructure( config: {
		model: string | {
			name: string;
			attributes?: string | Array<string>;
		};
		view: StructureCreatorFunction;
		converterPriority?: PriorityString;
	} ): this {
		return this.add( downcastElementToStructure( config ) );
	}

	/**
	 * Model attribute to view element conversion helper.
	 *
	 * This conversion results in wrapping view nodes with a view attribute element. For example, a model text node with
	 * `"Foo"` as data and the `bold` attribute becomes `<strong>Foo</strong>` in the view.
	 *
	 * ```ts
	 * editor.conversion.for( 'downcast' ).attributeToElement( {
	 * 	model: 'bold',
	 * 	view: 'strong'
	 * } );
	 *
	 * editor.conversion.for( 'downcast' ).attributeToElement( {
	 * 	model: 'bold',
	 * 	view: 'b',
	 * 	converterPriority: 'high'
	 * } );
	 *
	 * editor.conversion.for( 'downcast' ).attributeToElement( {
	 * 	model: 'invert',
	 * 	view: {
	 * 		name: 'span',
	 * 		classes: [ 'font-light', 'bg-dark' ]
	 * 	}
	 * } );
	 *
	 * editor.conversion.for( 'downcast' ).attributeToElement( {
	 * 	model: {
	 * 		key: 'fontSize',
	 * 		values: [ 'big', 'small' ]
	 * 	},
	 * 	view: {
	 * 		big: {
	 * 			name: 'span',
	 * 			styles: {
	 * 				'font-size': '1.2em'
	 * 			}
	 * 		},
	 * 		small: {
	 * 			name: 'span',
	 * 			styles: {
	 * 				'font-size': '0.8em'
	 * 			}
	 * 		}
	 * 	}
	 * } );
	 *
	 * editor.conversion.for( 'downcast' ).attributeToElement( {
	 * 	model: 'bold',
	 * 	view: ( modelAttributeValue, conversionApi ) => {
	 * 		const { writer } = conversionApi;
	 *
	 * 		return writer.createAttributeElement( 'span', {
	 * 			style: 'font-weight:' + modelAttributeValue
	 * 		} );
	 * 	}
	 * } );
	 *
	 * editor.conversion.for( 'downcast' ).attributeToElement( {
	 * 	model: {
	 * 		key: 'color',
	 * 		name: '$text'
	 * 	},
	 * 	view: ( modelAttributeValue, conversionApi ) => {
	 * 		const { writer } = conversionApi;
	 *
	 * 		return writer.createAttributeElement( 'span', {
	 * 			style: 'color:' + modelAttributeValue
	 * 		} );
	 * 	}
	 * } );
	 * ```
	 *
	 * See {@link module:engine/conversion/conversion~Conversion#for `conversion.for()`} to learn how to add a converter
	 * to the conversion process.
	 *
	 * @param config Conversion configuration.
	 * @param config.model The key of the attribute to convert from or a `{ key, values }` object. `values` is an array
	 * of `String`s with possible values if the model attribute is an enumerable.
	 * @param config.view A view element definition or a function
	 * that takes the model attribute value and
	 * {@link module:engine/conversion/downcastdispatcher~DowncastConversionApi downcast conversion API} as parameters and returns a view
	 * attribute element. If `config.model.values` is given, `config.view` should be an object assigning values from `config.model.values`
	 * to view element definitions or functions.
	 * @param config.converterPriority Converter priority.
	 */
	public attributeToElement<TValues extends string>(
		config: {
			model: string | {
				key: string;
				name?: string;
			};
			view: ElementDefinition | AttributeElementCreatorFunction;
			converterPriority?: PriorityString;
		} | {
			model: {
				key: string;
				name?: string;
				values: Array<TValues>;
			};
			view: Record<TValues, ElementDefinition | AttributeElementCreatorFunction>;
			converterPriority?: PriorityString;
		}
	): this {
		return this.add( downcastAttributeToElement( config ) );
	}

	/**
	 * Model attribute to view attribute conversion helper.
	 *
	 * This conversion results in adding an attribute to a view node, basing on an attribute from a model node. For example,
	 * `<imageInline src='foo.jpg'></imageInline>` is converted to `<img src='foo.jpg'></img>`.
	 *
	 * ```ts
	 * editor.conversion.for( 'downcast' ).attributeToAttribute( {
	 * 	model: 'source',
	 * 	view: 'src'
	 * } );
	 *
	 * editor.conversion.for( 'downcast' ).attributeToAttribute( {
	 * 	model: 'source',
	 * 	view: 'href',
	 * 	converterPriority: 'high'
	 * } );
	 *
	 * editor.conversion.for( 'downcast' ).attributeToAttribute( {
	 * 	model: {
	 * 		name: 'imageInline',
	 * 		key: 'source'
	 * 	},
	 * 	view: 'src'
	 * } );
	 *
	 * editor.conversion.for( 'downcast' ).attributeToAttribute( {
	 * 	model: {
	 * 		name: 'styled',
	 * 		values: [ 'dark', 'light' ]
	 * 	},
	 * 	view: {
	 * 		dark: {
	 * 			key: 'class',
	 * 			value: [ 'styled', 'styled-dark' ]
	 * 		},
	 * 		light: {
	 * 			key: 'class',
	 * 			value: [ 'styled', 'styled-light' ]
	 * 		}
	 * 	}
	 * } );
	 *
	 * editor.conversion.for( 'downcast' ).attributeToAttribute( {
	 * 	model: 'styled',
	 * 	view: modelAttributeValue => ( {
	 * 		key: 'class',
	 * 		value: 'styled-' + modelAttributeValue
	 * 	} )
	 * } );
	 * ```
	 *
	 * **Note**: Downcasting to a style property requires providing `value` as an object:
	 *
	 * ```ts
	 * editor.conversion.for( 'downcast' ).attributeToAttribute( {
	 * 	model: 'lineHeight',
	 * 	view: modelAttributeValue => ( {
	 * 		key: 'style',
	 * 		value: {
	 * 			'line-height': modelAttributeValue,
	 * 			'border-bottom': '1px dotted #ba2'
	 * 		}
	 * 	} )
	 * } );
	 * ```
	 *
	 * See {@link module:engine/conversion/conversion~Conversion#for `conversion.for()`} to learn how to add a converter
	 * to the conversion process.
	 *
	 * @param config Conversion configuration.
	 * @param config.model The key of the attribute to convert from or a `{ key, values, [ name ] }` object describing
	 * the attribute key, possible values and, optionally, an element name to convert from.
	 * @param config.view A view attribute key, or a `{ key, value }` object or a function that takes the model attribute value and
	 * {@link module:engine/conversion/downcastdispatcher~DowncastConversionApi downcast conversion API}
	 * as parameters and returns a `{ key, value }` object. If the `key` is `'class'`, the `value` can be a `String` or an
	 * array of `String`s. If the `key` is `'style'`, the `value` is an object with key-value pairs. In other cases, `value` is a `String`.
	 * If `config.model.values` is set, `config.view` should be an object assigning values from `config.model.values` to
	 * `{ key, value }` objects or a functions.
	 * @param config.converterPriority Converter priority.
	 */
	public attributeToAttribute<TValues extends string>(
		config: {
			model: string | {
				key: string;
				name?: string;
			};
			view: string | AttributeDescriptor | AttributeCreatorFunction;
			converterPriority?: PriorityString;
		} | {
			model: {
				key: string;
				name?: string;
				values?: Array<TValues>;
			};
			view: Record<TValues, AttributeDescriptor | AttributeCreatorFunction>;
			converterPriority?: PriorityString;
		}
	): this {
		return this.add( downcastAttributeToAttribute( config ) );
	}

	/**
	 * Model marker to view element conversion helper.
	 *
	 * **Note**: This method should be used mainly for editing the downcast and it is recommended
	 * to use the {@link #markerToData `#markerToData()`} helper instead.
	 *
	 * This helper may produce invalid HTML code (e.g. a span between table cells).
	 * It should only be used when you are sure that the produced HTML will be semantically correct.
	 *
	 * This conversion results in creating a view element on the boundaries of the converted marker. If the converted marker
	 * is collapsed, only one element is created. For example, a model marker set like this: `<paragraph>F[oo b]ar</paragraph>`
	 * becomes `<p>F<span data-marker="search"></span>oo b<span data-marker="search"></span>ar</p>` in the view.
	 *
	 * ```ts
	 * editor.conversion.for( 'editingDowncast' ).markerToElement( {
	 * 	model: 'search',
	 * 	view: 'marker-search'
	 * } );
	 *
	 * editor.conversion.for( 'editingDowncast' ).markerToElement( {
	 * 	model: 'search',
	 * 	view: 'search-result',
	 * 	converterPriority: 'high'
	 * } );
	 *
	 * editor.conversion.for( 'editingDowncast' ).markerToElement( {
	 * 	model: 'search',
	 * 	view: {
	 * 		name: 'span',
	 * 		attributes: {
	 * 			'data-marker': 'search'
	 * 		}
	 * 	}
	 * } );
	 *
	 * editor.conversion.for( 'editingDowncast' ).markerToElement( {
	 * 	model: 'search',
	 * 	view: ( markerData, conversionApi ) => {
	 * 		const { writer } = conversionApi;
	 *
	 * 		return writer.createUIElement( 'span', {
	 * 			'data-marker': 'search',
	 * 			'data-start': markerData.isOpening
	 * 		} );
	 * 	}
	 * } );
	 * ```
	 *
	 * If a function is passed as the `config.view` parameter, it will be used to generate both boundary elements. The function
	 * receives the `data` object and {@link module:engine/conversion/downcastdispatcher~DowncastConversionApi downcast conversion API}
	 * as a parameters and should return an instance of the
	 * {@link module:engine/view/uielement~UIElement view UI element}. The `data` object and
	 * {@link module:engine/conversion/downcastdispatcher~DowncastConversionApi `conversionApi`} are passed from
	 * {@link module:engine/conversion/downcastdispatcher~DowncastDispatcher#event:addMarker}. Additionally,
	 * the `data.isOpening` parameter is passed, which is set to `true` for the marker start boundary element, and `false` for
	 * the marker end boundary element.
	 *
	 * See {@link module:engine/conversion/conversion~Conversion#for `conversion.for()`} to learn how to add a converter
	 * to the conversion process.
	 *
	 * @param config Conversion configuration.
	 * @param config.model The name of the model marker (or model marker group) to convert.
	 * @param config.view A view element definition or a function that takes the model marker data and
	 * {@link module:engine/conversion/downcastdispatcher~DowncastConversionApi downcast conversion API} as a parameters
	 * and returns a view UI element.
	 * @param config.converterPriority Converter priority.
	 */
	public markerToElement( config: {
		model: string;
		view: ElementDefinition | MarkerElementCreatorFunction;
		converterPriority?: PriorityString;
	} ): this {
		return this.add( downcastMarkerToElement( config ) );
	}

	/**
	 * Model marker to highlight conversion helper.
	 *
	 * This conversion results in creating a highlight on view nodes. For this kind of conversion,
	 * the {@link module:engine/conversion/downcasthelpers~HighlightDescriptor} should be provided.
	 *
	 * For text nodes, a `<span>` {@link module:engine/view/attributeelement~AttributeElement} is created and it wraps all text nodes
	 * in the converted marker range. For example, a model marker set like this: `<paragraph>F[oo b]ar</paragraph>` becomes
	 * `<p>F<span class="comment">oo b</span>ar</p>` in the view.
	 *
	 * {@link module:engine/view/containerelement~ContainerElement} may provide a custom way of handling highlight. Most often,
	 * the element itself is given classes and attributes described in the highlight descriptor (instead of being wrapped in `<span>`).
	 * For example, a model marker set like this:
	 * `[<imageInline src="foo.jpg"></imageInline>]` becomes `<img src="foo.jpg" class="comment"></img>` in the view.
	 *
	 * For container elements, the conversion is two-step. While the converter processes the highlight descriptor and passes it
	 * to a container element, it is the container element instance itself that applies values from the highlight descriptor.
	 * So, in a sense, the converter takes care of stating what should be applied on what, while the element decides how to apply that.
	 *
	 * ```ts
	 * editor.conversion.for( 'downcast' ).markerToHighlight( { model: 'comment', view: { classes: 'comment' } } );
	 *
	 * editor.conversion.for( 'downcast' ).markerToHighlight( {
	 * 	model: 'comment',
	 * 	view: { classes: 'comment' },
	 * 	converterPriority: 'high'
	 * } );
	 *
	 * editor.conversion.for( 'downcast' ).markerToHighlight( {
	 * 	model: 'comment',
	 * 	view: ( data, conversionApi ) => {
	 * 		// Assuming that the marker name is in a form of comment:commentType:commentId.
	 * 		const [ , commentType, commentId ] = data.markerName.split( ':' );
	 *
	 * 		return {
	 * 			classes: [ 'comment', 'comment-' + commentType ],
	 * 			attributes: { 'data-comment-id': commentId }
	 * 		};
	 * 	}
	 * } );
	 * ```
	 *
	 * If a function is passed as the `config.view` parameter, it will be used to generate the highlight descriptor. The function
	 * receives the `data` object and {@link module:engine/conversion/downcastdispatcher~DowncastConversionApi downcast conversion API}
	 * as the parameters and should return a
	 * {@link module:engine/conversion/downcasthelpers~HighlightDescriptor highlight descriptor}.
	 * The `data` object properties are passed from {@link module:engine/conversion/downcastdispatcher~DowncastDispatcher#event:addMarker}.
	 *
	 * See {@link module:engine/conversion/conversion~Conversion#for `conversion.for()`} to learn how to add a converter
	 * to the conversion process.
	 *
	 * @param config Conversion configuration.
	 * @param config.model The name of the model marker (or model marker group) to convert.
	 * @param config.view A highlight descriptor that will be used for highlighting or a function that takes the model marker data and
	 * {@link module:engine/conversion/downcastdispatcher~DowncastConversionApi downcast conversion API} as a parameters
	 * and returns a highlight descriptor.
	 * @param config.converterPriority Converter priority.
	 */
	public markerToHighlight( config: {
		model: string;
		view: HighlightDescriptor | HighlightDescriptorCreatorFunction;
		converterPriority?: PriorityString;
	} ): this {
		return this.add( downcastMarkerToHighlight( config ) );
	}

	/**
	 * Model marker converter for data downcast.
	 *
	 * This conversion creates a representation for model marker boundaries in the view:
	 *
	 * * If the marker boundary is before or after a model element, a view attribute is set on a corresponding view element.
	 * * In other cases, a view element with the specified tag name is inserted at the corresponding view position.
	 *
	 * Typically, the marker names use the `group:uniqueId:otherData` convention. For example: `comment:e34zfk9k2n459df53sjl34:zx32c`.
	 * The default configuration for this conversion is that the first part is the `group` part and the rest of
	 * the marker name becomes the `name` part.
	 *
	 * Tag and attribute names and values are generated from the marker name:
	 *
	 * * The templates for attributes are `data-[group]-start-before="[name]"`, `data-[group]-start-after="[name]"`,
	 * `data-[group]-end-before="[name]"` and `data-[group]-end-after="[name]"`.
	 * * The templates for view elements are `<[group]-start name="[name]">` and `<[group]-end name="[name]">`.
	 *
	 * Attributes mark whether the given marker's start or end boundary is before or after the given element.
	 * The `data-[group]-start-before` and `data-[group]-end-after` attributes are favored.
	 * The other two are used when the former two cannot be used.
	 *
	 * The conversion configuration can take a function that will generate different group and name parts.
	 * If such a function is set as the `config.view` parameter, it is passed a marker name and it is expected to return an object with two
	 * properties: `group` and `name`. If the function returns a falsy value, the conversion will not take place.
	 *
	 * Basic usage:
	 *
	 * ```ts
	 * // Using the default conversion.
	 * // In this case, all markers with names starting with 'comment:' will be converted.
	 * // The `group` parameter will be set to `comment`.
	 * // The `name` parameter will be the rest of the marker name (without the `:`).
	 * editor.conversion.for( 'dataDowncast' ).markerToData( {
	 * 	model: 'comment'
	 * } );
	 * ```
	 *
	 * An example of a view that may be generated by this conversion (assuming a marker with the name `comment:commentId:uid` marked
	 * by `[]`):
	 *
	 * ```
	 * // Model:
	 * <paragraph>Foo[bar</paragraph>
	 * <imageBlock src="abc.jpg"></imageBlock>]
	 *
	 * // View:
	 * <p>Foo<comment-start name="commentId:uid"></comment-start>bar</p>
	 * <figure data-comment-end-after="commentId:uid" class="image"><img src="abc.jpg" /></figure>
	 * ```
	 *
	 * In the example above, the comment starts before "bar" and ends after the image.
	 *
	 * If the `name` part is empty, the following view may be generated:
	 *
	 * ```html
	 * <p>Foo <myMarker-start></myMarker-start>bar</p>
	 * <figure data-myMarker-end-after="" class="image"><img src="abc.jpg" /></figure>
	 * ```
	 *
	 * **Note:** A situation where some markers have the `name` part and some do not, is incorrect and should be avoided.
	 *
	 * Examples where `data-group-start-after` and `data-group-end-before` are used:
	 *
	 * ```
	 * // Model:
	 * <blockQuote>[]<paragraph>Foo</paragraph></blockQuote>
	 *
	 * // View:
	 * <blockquote><p data-group-end-before="name" data-group-start-before="name">Foo</p></blockquote>
	 * ```
	 *
	 * Similarly, when a marker is collapsed after the last element:
	 *
	 * ```
	 * // Model:
	 * <blockQuote><paragraph>Foo</paragraph>[]</blockQuote>
	 *
	 * // View:
	 * <blockquote><p data-group-end-after="name" data-group-start-after="name">Foo</p></blockquote>
	 * ```
	 *
	 * When there are multiple markers from the same group stored in the same attribute of the same element, their
	 * name parts are put together in the attribute value, for example: `data-group-start-before="name1,name2,name3"`.
	 *
	 * Other examples of usage:
	 *
	 * ```ts
	 * // Using a custom function which is the same as the default conversion:
	 * editor.conversion.for( 'dataDowncast' ).markerToData( {
	 * 	model: 'comment'
	 * 	view: markerName => ( {
	 * 		group: 'comment',
	 * 		name: markerName.substr( 8 ) // Removes 'comment:' part.
	 * 	} )
	 * } );
	 *
	 * // Using the converter priority:
	 * editor.conversion.for( 'dataDowncast' ).markerToData( {
	 * 	model: 'comment'
	 * 	view: markerName => ( {
	 * 		group: 'comment',
	 * 		name: markerName.substr( 8 ) // Removes 'comment:' part.
	 * 	} ),
	 * 	converterPriority: 'high'
	 * } );
	 * ```
	 *
	 * This kind of conversion is useful for saving data into the database, so it should be used in the data conversion pipeline.
	 *
	 * See the {@link module:engine/conversion/conversion~Conversion#for `conversion.for()`} API guide to learn how to
	 * add a converter to the conversion process.
	 *
	 * @param config Conversion configuration.
	 * @param config.model The name of the model marker (or the model marker group) to convert.
	 * @param config.view A function that takes the model marker name and
	 * {@link module:engine/conversion/downcastdispatcher~DowncastConversionApi downcast conversion API} as the parameters
	 * and returns an object with the `group` and `name` properties.
	 * @param config.converterPriority Converter priority.
	 */
	public markerToData( config: {
		model: string;
		view?: MarkerDataCreatorFunction;
		converterPriority?: PriorityString;
	} ): this {
		return this.add( downcastMarkerToData( config ) );
	}
}

/**
 * Function factory that creates a default downcast converter for text insertion changes.
 *
 * The converter automatically consumes the corresponding value from the consumables list and stops the event (see
 * {@link module:engine/conversion/downcastdispatcher~DowncastDispatcher}).
 *
 * ```ts
 * modelDispatcher.on( 'insert:$text', insertText() );
 * ```
 *
 * @returns Insert text event converter.
 */
export function insertText() {
	return (
		evt: EventInfo,
		data: { item: ModelText | ModelTextProxy; range: ModelRange },
		conversionApi: DowncastConversionApi
	): void => {
		if ( !conversionApi.consumable.consume( data.item, evt.name ) ) {
			return;
		}

		const viewWriter = conversionApi.writer;
		const viewPosition = conversionApi.mapper.toViewPosition( data.range.start );
		const viewText = viewWriter.createText( data.item.data );

		viewWriter.insert( viewPosition, viewText );
	};
}

/**
 * Function factory that creates a default downcast converter for triggering attributes and children conversion.
 *
 * @returns The converter.
 */
export function insertAttributesAndChildren() {
	return (
		evt: unknown,
		data: { item: ModelItem; reconversion?: boolean },
		conversionApi: DowncastConversionApi
	): void => {
		conversionApi.convertAttributes( data.item );

		// Start converting children of the current item.
		// In case of reconversion children were already re-inserted or converted separately.
		if ( !data.reconversion && data.item.is( 'element' ) && !data.item.isEmpty ) {
			conversionApi.convertChildren( data.item );
		}
	};
}

/**
 * Function factory that creates a default downcast converter for node remove changes.
 *
 * ```ts
 * modelDispatcher.on( 'remove', remove() );
 * ```
 *
 * @returns Remove event converter.
 */
export function remove() {
	return (
		evt: unknown,
		data: { position: ModelPosition; length: number },
		conversionApi: DowncastConversionApi
	): void => {
		// Find the view range start position by mapping the model position at which the remove happened.
		const viewStart = conversionApi.mapper.toViewPosition( data.position );

		const modelEnd = data.position.getShiftedBy( data.length );
		const viewEnd = conversionApi.mapper.toViewPosition( modelEnd, { isPhantom: true } );

		const viewRange = conversionApi.writer.createRange( viewStart, viewEnd );

		// Trim the range to remove in case some UI elements are on the view range boundaries.
		const removed = conversionApi.writer.remove( viewRange.getTrimmed() );

		// After the range is removed, unbind all view elements from the model.
		// Range inside view document fragment is used to unbind deeply.
		for ( const child of conversionApi.writer.createRangeIn( removed ).getItems() ) {
			conversionApi.mapper.unbindViewElement( child as ViewElement, { defer: true } );
		}
	};
}

/**
 * Creates a `<span>` {@link module:engine/view/attributeelement~AttributeElement view attribute element} from the information
 * provided by the {@link module:engine/conversion/downcasthelpers~HighlightDescriptor highlight descriptor} object. If the priority
 * is not provided in the descriptor, the default priority will be used.
 */
export function createViewElementFromHighlightDescriptor( writer: DowncastWriter, descriptor: HighlightDescriptor ): ViewAttributeElement {
	const viewElement = writer.createAttributeElement( 'span', descriptor.attributes );

	if ( descriptor.classes ) {
		viewElement._addClass( descriptor.classes );
	}

	if ( typeof descriptor.priority === 'number' ) {
		( viewElement as any )._priority = descriptor.priority;
	}

	( viewElement as any )._id = descriptor.id;

	return viewElement;
}

/**
 * Function factory that creates a converter which converts a non-collapsed {@link module:engine/model/selection~Selection model selection}
 * to a {@link module:engine/view/documentselection~DocumentSelection view selection}. The converter consumes appropriate
 * value from the `consumable` object and maps model positions from the selection to view positions.
 *
 * ```ts
 * modelDispatcher.on( 'selection', convertRangeSelection() );
 * ```
 *
 * @returns Selection converter.
 */
export function convertRangeSelection() {
	return (
		evt: EventInfo,
		data: { selection: ModelSelection | ModelDocumentSelection },
		conversionApi: DowncastConversionApi
	): void => {
		const selection = data.selection;

		if ( selection.isCollapsed ) {
			return;
		}

		if ( !conversionApi.consumable.consume( selection, 'selection' ) ) {
			return;
		}

		const viewRanges: Array<ViewRange> = [];

		for ( const range of selection.getRanges() ) {
			viewRanges.push( conversionApi.mapper.toViewRange( range ) );
		}

		conversionApi.writer.setSelection( viewRanges, { backward: selection.isBackward } );
	};
}

/**
 * Function factory that creates a converter which converts a collapsed {@link module:engine/model/selection~Selection model selection} to
 * a {@link module:engine/view/documentselection~DocumentSelection view selection}. The converter consumes appropriate
 * value from the `consumable` object, maps the model selection position to the view position and breaks
 * {@link module:engine/view/attributeelement~AttributeElement attribute elements} at the selection position.
 *
 * ```ts
 * modelDispatcher.on( 'selection', convertCollapsedSelection() );
 * ```
 *
 * An example of the view state before and after converting the collapsed selection:
 *
 * ```
 *    <p><strong>f^oo<strong>bar</p>
 * -> <p><strong>f</strong>^<strong>oo</strong>bar</p>
 * ```
 *
 * By breaking attribute elements like `<strong>`, the selection is in a correct element. Then, when the selection attribute is
 * converted, broken attributes might be merged again, or the position where the selection is may be wrapped
 * with different, appropriate attribute elements.
 *
 * See also {@link module:engine/conversion/downcasthelpers~clearAttributes} which does a clean-up
 * by merging attributes.
 *
 * @returns Selection converter.
 */
export function convertCollapsedSelection() {
	return (
		evt: EventInfo,
		data: { selection: ModelSelection | ModelDocumentSelection },
		conversionApi: DowncastConversionApi
	): void => {
		const selection = data.selection;

		if ( !selection.isCollapsed ) {
			return;
		}

		if ( !conversionApi.consumable.consume( selection, 'selection' ) ) {
			return;
		}

		const viewWriter = conversionApi.writer;
		const modelPosition = selection.getFirstPosition()!;
		const viewPosition = conversionApi.mapper.toViewPosition( modelPosition );
		const brokenPosition = viewWriter.breakAttributes( viewPosition );

		viewWriter.setSelection( brokenPosition );
	};
}

/**
 * Function factory that creates a converter which clears artifacts after the previous
 * {@link module:engine/model/selection~Selection model selection} conversion. It removes all empty
 * {@link module:engine/view/attributeelement~AttributeElement view attribute elements} and merges sibling attributes at all start and end
 * positions of all ranges.
 *
 * ```
 *    <p><strong>^</strong></p>
 * -> <p>^</p>
 *
 *    <p><strong>foo</strong>^<strong>bar</strong>bar</p>
 * -> <p><strong>foo^bar<strong>bar</p>
 *
 *    <p><strong>foo</strong><em>^</em><strong>bar</strong>bar</p>
 * -> <p><strong>foo^bar<strong>bar</p>
 * ```
 *
 * This listener should be assigned before any converter for the new selection:
 *
 * ```ts
 * modelDispatcher.on( 'selection', clearAttributes() );
 * ```
 *
 * See {@link module:engine/conversion/downcasthelpers~convertCollapsedSelection}
 * which does the opposite by breaking attributes in the selection position.
 *
 * @returns Selection converter.
 */
export function clearAttributes() {
	return (
		evt: EventInfo,
		data: unknown,
		conversionApi: DowncastConversionApi
	): void => {
		const viewWriter = conversionApi.writer;
		const viewSelection = viewWriter.document.selection;

		for ( const range of viewSelection.getRanges() ) {
			// Not collapsed selection should not have artifacts.
			if ( range.isCollapsed ) {
				// Position might be in the node removed by the view writer.
				if ( ( range.end.parent as ViewNode ).isAttached() ) {
					conversionApi.writer.mergeAttributes( range.start );
				}
			}
		}
		viewWriter.setSelection( null );
	};
}

/**
 * Function factory that creates a converter which converts the set/change/remove attribute changes from the model to the view.
 * It can also be used to convert selection attributes. In that case, an empty attribute element will be created and the
 * selection will be put inside it.
 *
 * Attributes from the model are converted to a view element that will be wrapping these view nodes that are bound to
 * model elements having the given attribute. This is useful for attributes like `bold` that may be set on text nodes in the model
 * but are represented as an element in the view:
 *
 * ```
 * [paragraph]              MODEL ====> VIEW        <p>
 * 	|- a {bold: true}                             |- <b>
 * 	|- b {bold: true}                             |   |- ab
 * 	|- c                                          |- c
 * 	```
 *
 * Passed `Function` will be provided with the attribute value and then all the parameters of the
 * {@link module:engine/conversion/downcastdispatcher~DowncastDispatcher#event:attribute `attribute` event}.
 * It is expected that the function returns an {@link module:engine/view/element~Element}.
 * The result of the function will be the wrapping element.
 * When the provided `Function` does not return any element, no conversion will take place.
 *
 * The converter automatically consumes the corresponding value from the consumables list and stops the event (see
 * {@link module:engine/conversion/downcastdispatcher~DowncastDispatcher}).
 *
 * ```ts
 * modelDispatcher.on( 'attribute:bold', wrap( ( modelAttributeValue, { writer } ) => {
 * 	return writer.createAttributeElement( 'strong' );
 * } );
 * ```
 *
 * @internal
 * @param elementCreator Function returning a view element that will be used for wrapping.
 * @returns Set/change attribute converter.
 */
export function wrap( elementCreator: AttributeElementCreatorFunction ) {
	return (
		evt: EventInfo,
		data: {
			item: ModelItem | ModelSelection | ModelDocumentSelection;
			range: ModelRange;
			attributeKey: string;
			attributeOldValue: unknown;
			attributeNewValue: unknown;
		},
		conversionApi: DowncastConversionApi
	): void => {
		if ( !conversionApi.consumable.test( data.item, evt.name ) ) {
			return;
		}

		// Recreate current wrapping node. It will be used to unwrap view range if the attribute value has changed
		// or the attribute was removed.
		const oldViewElement = elementCreator( data.attributeOldValue, conversionApi, data );

		// Create node to wrap with.
		const newViewElement = elementCreator( data.attributeNewValue, conversionApi, data );

		if ( !oldViewElement && !newViewElement ) {
			return;
		}

		conversionApi.consumable.consume( data.item, evt.name );

		const viewWriter = conversionApi.writer;
		const viewSelection = viewWriter.document.selection;

		if ( data.item instanceof ModelSelection || data.item instanceof ModelDocumentSelection ) {
			// Selection attribute conversion.
			viewWriter.wrap( viewSelection.getFirstRange()!, newViewElement! );
		} else {
			// Node attribute conversion.
			let viewRange = conversionApi.mapper.toViewRange( data.range );

			// First, unwrap the range from current wrapper.
			if ( data.attributeOldValue !== null && oldViewElement ) {
				viewRange = viewWriter.unwrap( viewRange, oldViewElement );
			}

			if ( data.attributeNewValue !== null && newViewElement ) {
				viewWriter.wrap( viewRange, newViewElement );
			}
		}
	};
}

/**
 * Function factory that creates a converter which converts node insertion changes from the model to the view.
 * The function passed will be provided with all the parameters of the dispatcher's
 * {@link module:engine/conversion/downcastdispatcher~DowncastDispatcher#event:insert `insert` event}.
 * It is expected that the function returns an {@link module:engine/view/element~Element}.
 * The result of the function will be inserted into the view.
 *
 * The converter automatically consumes the corresponding value from the consumables list and binds the model and view elements.
 *
 * ```ts
 * downcastDispatcher.on(
 * 	'insert:myElem',
 * 	insertElement( ( modelItem, { writer } ) => {
 * 		const text = writer.createText( 'myText' );
 * 		const myElem = writer.createElement( 'myElem', { myAttr: 'my-' + modelItem.getAttribute( 'myAttr' ) }, text );
 *
 * 		// Do something fancy with `myElem` using `modelItem` or other parameters.
 *
 * 		return myElem;
 * 	}
 * ) );
 * ```
 *
 * @internal
 * @param  elementCreator Function returning a view element, which will be inserted.
 * @param consumer Function defining element consumption process.
 * By default this function just consume passed item insertion.
 * @returns Insert element event converter.
 */
export function insertElement( elementCreator: ElementCreatorFunction, consumer: ConsumerFunction = defaultConsumer ) {
	return (
		evt: unknown,
		data: { item: ModelElement; range: ModelRange; reconversion?: boolean },
		conversionApi: DowncastConversionApi
	): void => {
		if ( !consumer( data.item, conversionApi.consumable, { preflight: true } ) ) {
			return;
		}

		const viewElement = elementCreator( data.item, conversionApi, data );

		if ( !viewElement ) {
			return;
		}

		// Consume an element insertion and all present attributes that are specified as a reconversion triggers.
		consumer( data.item, conversionApi.consumable );

		const viewPosition = conversionApi.mapper.toViewPosition( data.range.start );

		conversionApi.mapper.bindElements( data.item, viewElement );
		conversionApi.writer.insert( viewPosition, viewElement );

		// Convert attributes before converting children.
		conversionApi.convertAttributes( data.item );

		// Convert children or reinsert previous view elements.
		reinsertOrConvertNodes( viewElement, data.item.getChildren(), conversionApi, { reconversion: data.reconversion } );
	};
}

/**
 * Function factory that creates a converter which converts a single model node insertion to a view structure.
 *
 * It is expected that the passed element creator function returns an {@link module:engine/view/element~Element} with attached slots
 * created with `writer.createSlot()` to indicate where child nodes should be converted.
 *
 * @see module:engine/conversion/downcasthelpers~DowncastHelpers#elementToStructure
 *
 * @internal
 * @param elementCreator Function returning a view structure, which will be inserted.
 * @param consumer A callback that is expected to consume all the consumables
 * that were used by the element creator.
 * @returns Insert element event converter.
*/
export function insertStructure( elementCreator: StructureCreatorFunction, consumer: ConsumerFunction ) {
	return (
		evt: unknown,
		data: { item: ModelElement; range: ModelRange; reconversion?: boolean },
		conversionApi: DowncastConversionApi
	): void => {
		if ( !consumer( data.item, conversionApi.consumable, { preflight: true } ) ) {
			return;
		}

		const slotsMap = new Map<ViewElement, Array<ModelNode>>();

		conversionApi.writer._registerSlotFactory( createSlotFactory( data.item, slotsMap, conversionApi ) );

		// View creation.
		const viewElement = elementCreator( data.item, conversionApi, data );

		conversionApi.writer._clearSlotFactory();

		if ( !viewElement ) {
			return;
		}

		// Check if all children are covered by slots and there is no child that landed in multiple slots.
		validateSlotsChildren( data.item, slotsMap, conversionApi );

		// Consume an element insertion and all present attributes that are specified as a reconversion triggers.
		consumer( data.item, conversionApi.consumable );

		const viewPosition = conversionApi.mapper.toViewPosition( data.range.start );

		conversionApi.mapper.bindElements( data.item, viewElement );
		conversionApi.writer.insert( viewPosition, viewElement );

		// Convert attributes before converting children.
		conversionApi.convertAttributes( data.item );

		// Fill view slots with previous view elements or create new ones.
		fillSlots( viewElement, slotsMap, conversionApi, { reconversion: data.reconversion } );
	};
}

/**
 * Function factory that creates a converter which converts marker adding change to the
 * {@link module:engine/view/uielement~UIElement view UI element}.
 *
 * The view UI element that will be added to the view depends on the passed parameter. See {@link ~insertElement}.
 * In case of a non-collapsed range, the UI element will not wrap nodes but separate elements will be placed at the beginning
 * and at the end of the range.
 *
 * This converter binds created UI elements with the marker name using {@link module:engine/conversion/mapper~Mapper#bindElementToMarker}.
 *
 * @internal
 * @param elementCreator A view UI element or a function returning the view element that will be inserted.
 * @returns Insert element event converter.
 */
export function insertUIElement( elementCreator: MarkerElementCreatorFunction ) {
	return (
		evt: EventInfo,
		data: {
			markerRange: ModelRange;
			markerName: string;
			isOpening?: boolean;
		},
		conversionApi: DowncastConversionApi
	): void => {
		// Create two view elements. One will be inserted at the beginning of marker, one at the end.
		// If marker is collapsed, only "opening" element will be inserted.
		data.isOpening = true;
		const viewStartElement = elementCreator( data, conversionApi );

		data.isOpening = false;
		const viewEndElement = elementCreator( data, conversionApi );

		if ( !viewStartElement || !viewEndElement ) {
			return;
		}

		const markerRange = data.markerRange;

		// Marker that is collapsed has consumable build differently that non-collapsed one.
		// For more information see `addMarker` event description.
		// If marker's range is collapsed - check if it can be consumed.
		if ( markerRange.isCollapsed && !conversionApi.consumable.consume( markerRange, evt.name ) ) {
			return;
		}

		// If marker's range is not collapsed - consume all items inside.
		for ( const value of markerRange ) {
			if ( !conversionApi.consumable.consume( value.item, evt.name ) ) {
				return;
			}
		}

		const mapper = conversionApi.mapper;
		const viewWriter = conversionApi.writer;

		// Add "opening" element.
		viewWriter.insert( mapper.toViewPosition( markerRange.start ), viewStartElement );
		conversionApi.mapper.bindElementToMarker( viewStartElement, data.markerName );

		// Add "closing" element only if range is not collapsed.
		if ( !markerRange.isCollapsed ) {
			viewWriter.insert( mapper.toViewPosition( markerRange.end ), viewEndElement );
			conversionApi.mapper.bindElementToMarker( viewEndElement, data.markerName );
		}

		evt.stop();
	};
}

/**
 * Function factory that returns a default downcast converter for removing a {@link module:engine/view/uielement~UIElement UI element}
 * based on marker remove change.
 *
 * This converter unbinds elements from the marker name.
 *
 * @returns Removed UI element converter.
 */
function removeUIElement() {
	return (
		evt: EventInfo,
		data: { markerName: string },
		conversionApi: DowncastConversionApi
	): void => {
		const elements = conversionApi.mapper.markerNameToElements( data.markerName );

		if ( !elements ) {
			return;
		}

		for ( const element of elements ) {
			conversionApi.mapper.unbindElementFromMarkerName( element, data.markerName );
			conversionApi.writer.clear( conversionApi.writer.createRangeOn( element ), element );
		}

		conversionApi.writer.clearClonedElementsGroup( data.markerName );

		evt.stop();
	};
}

/**
 * Function factory that creates a default converter for model markers.
 *
 * See {@link DowncastHelpers#markerToData} for more information what type of view is generated.
 *
 * This converter binds created UI elements and affected view elements with the marker name
 * using {@link module:engine/conversion/mapper~Mapper#bindElementToMarker}.
 *
 * @returns Add marker converter.
 */
function insertMarkerData( viewCreator: MarkerDataCreatorFunction ) {
	return (
		evt: EventInfo,
		data: {
			markerName: string;
			markerRange: ModelRange;
		},
		conversionApi: DowncastConversionApi
	): void => {
		const viewMarkerData = viewCreator( data.markerName, conversionApi );

		if ( !viewMarkerData ) {
			return;
		}

		const markerRange = data.markerRange;

		if ( !conversionApi.consumable.consume( markerRange, evt.name ) ) {
			return;
		}

		// Adding closing data first to keep the proper order in the view.
		handleMarkerBoundary( markerRange, false, conversionApi, data, viewMarkerData );
		handleMarkerBoundary( markerRange, true, conversionApi, data, viewMarkerData );

		evt.stop();
	};
}

/**
 * Helper function for `insertMarkerData()` that marks a marker boundary at the beginning or end of given `range`.
 */
function handleMarkerBoundary(
	range: ModelRange,
	isStart: boolean,
	conversionApi: DowncastConversionApi,
	data: { markerName: string },
	viewMarkerData: { name: string; group: string }
): void {
	const modelPosition = isStart ? range.start : range.end;
	const elementAfter = modelPosition.nodeAfter && modelPosition.nodeAfter.is( 'element' ) ? modelPosition.nodeAfter : null;
	const elementBefore = modelPosition.nodeBefore && modelPosition.nodeBefore.is( 'element' ) ? modelPosition.nodeBefore : null;

	if ( elementAfter || elementBefore ) {
		let modelElement;
		let isBefore;

		// If possible, we want to add `data-group-start-before` and `data-group-end-after` attributes.
		if ( isStart && elementAfter || !isStart && !elementBefore ) {
			// [<elementAfter>...</elementAfter> -> <elementAfter data-group-start-before="...">...</elementAfter>
			// <parent>]<elementAfter> -> <parent><elementAfter data-group-end-before="...">
			modelElement = elementAfter;
			isBefore = true;
		} else {
			// <elementBefore>...</elementBefore>] -> <elementBefore data-group-end-after="...">...</elementBefore>
			// </elementBefore>[</parent> -> </elementBefore data-group-start-after="..."></parent>
			modelElement = elementBefore;
			isBefore = false;
		}

		const viewElement = conversionApi.mapper.toViewElement( modelElement! );

		// In rare circumstances, the model element may be not mapped to any view element and that would cause an error.
		// One of those situations is a soft break inside code block.
		if ( viewElement ) {
			insertMarkerAsAttribute( viewElement, isStart, isBefore, conversionApi, data, viewMarkerData );

			return;
		}
	}

	const viewPosition = conversionApi.mapper.toViewPosition( modelPosition );

	insertMarkerAsElement( viewPosition, isStart, conversionApi, data, viewMarkerData );
}

/**
 * Helper function for `insertMarkerData()` that marks a marker boundary in the view as an attribute on a view element.
 */
function insertMarkerAsAttribute(
	viewElement: ViewElement,
	isStart: boolean,
	isBefore: boolean,
	conversionApi: DowncastConversionApi,
	data: { markerName: string },
	viewMarkerData: { name: string; group: string }
) {
	const attributeName = `data-${ viewMarkerData.group }-${ isStart ? 'start' : 'end' }-${ isBefore ? 'before' : 'after' }`;

	const markerNames = viewElement.hasAttribute( attributeName ) ? viewElement.getAttribute( attributeName )!.split( ',' ) : [];

	// Adding marker name at the beginning to have the same order in the attribute as there is with marker elements.
	markerNames.unshift( viewMarkerData.name );

	conversionApi.writer.setAttribute( attributeName, markerNames.join( ',' ), viewElement );
	conversionApi.mapper.bindElementToMarker( viewElement, data.markerName );
}

/**
 * Helper function for `insertMarkerData()` that marks a marker boundary in the view as a separate view ui element.
 */
function insertMarkerAsElement(
	position: ViewPosition,
	isStart: boolean,
	conversionApi: DowncastConversionApi,
	data: { markerName: string },
	viewMarkerData: { name: string; group: string }
) {
	const viewElementName = `${ viewMarkerData.group }-${ isStart ? 'start' : 'end' }`;

	const attrs = viewMarkerData.name ? { 'name': viewMarkerData.name } : null;
	const viewElement = conversionApi.writer.createUIElement( viewElementName, attrs );

	conversionApi.writer.insert( position, viewElement );
	conversionApi.mapper.bindElementToMarker( viewElement, data.markerName );
}

/**
 * Function factory that creates a converter for removing a model marker data added by the {@link #insertMarkerData} converter.
 *
 * @returns Remove marker converter.
 */
function removeMarkerData( viewCreator: MarkerDataCreatorFunction ) {
	return (
		evt: EventInfo,
		data: { markerName: string },
		conversionApi: DowncastConversionApi
	): void => {
		const viewData = viewCreator( data.markerName, conversionApi );

		if ( !viewData ) {
			return;
		}

		const elements = conversionApi.mapper.markerNameToElements( data.markerName );

		if ( !elements ) {
			return;
		}

		for ( const element of elements ) {
			conversionApi.mapper.unbindElementFromMarkerName( element, data.markerName );

			if ( element.is( 'containerElement' ) ) {
				removeMarkerFromAttribute( `data-${ viewData.group }-start-before`, element );
				removeMarkerFromAttribute( `data-${ viewData.group }-start-after`, element );
				removeMarkerFromAttribute( `data-${ viewData.group }-end-before`, element );
				removeMarkerFromAttribute( `data-${ viewData.group }-end-after`, element );
			} else {
				conversionApi.writer.clear( conversionApi.writer.createRangeOn( element ), element );
			}
		}

		conversionApi.writer.clearClonedElementsGroup( data.markerName );

		evt.stop();

		function removeMarkerFromAttribute( attributeName: string, element: ViewElement ): void {
			if ( element.hasAttribute( attributeName ) ) {
				const markerNames = new Set( element.getAttribute( attributeName )!.split( ',' ) );

				markerNames.delete( viewData!.name );

				if ( markerNames.size == 0 ) {
					conversionApi.writer.removeAttribute( attributeName, element );
				} else {
					conversionApi.writer.setAttribute( attributeName, Array.from( markerNames ).join( ',' ), element );
				}
			}
		}
	};
}

/**
 * Function factory that creates a converter which converts the set/change/remove attribute changes from the model to the view.
 *
 * Attributes from the model are converted to the view element attributes in the view. You may provide a custom function to generate
 * a key-value attribute pair to add/change/remove. If not provided, model attributes will be converted to view element
 * attributes on a one-to-one basis.
 *
 * *Note:** The provided attribute creator should always return the same `key` for a given attribute from the model.
 *
 * The converter automatically consumes the corresponding value from the consumables list and stops the event (see
 * {@link module:engine/conversion/downcastdispatcher~DowncastDispatcher}).
 *
 * ```ts
 * modelDispatcher.on( 'attribute:customAttr:myElem', changeAttribute( ( value, data ) => {
 * 	// Change attribute key from `customAttr` to `class` in the view.
 * 	const key = 'class';
 * 	let value = data.attributeNewValue;
 *
 * 	// Force attribute value to 'empty' if the model element is empty.
 * 	if ( data.item.childCount === 0 ) {
 * 		value = 'empty';
 * 	}
 *
 * 	// Return the key-value pair.
 * 	return { key, value };
 * } ) );
 * ```
 *
 * @param attributeCreator Function returning an object with two properties: `key` and `value`, which
 * represent the attribute key and attribute value to be set on a {@link module:engine/view/element~Element view element}.
 * The function is passed the model attribute value as the first parameter and additional data about the change as the second parameter.
 * @returns Set/change attribute converter.
 */
function changeAttribute( attributeCreator: AttributeCreatorFunction ) {
	return (
		evt: EventInfo,
		data: {
			item: ModelElement;
			range: ModelRange;
			attributeKey: string;
			attributeOldValue: unknown;
			attributeNewValue: unknown;
		},
		conversionApi: DowncastConversionApi
	): void => {
		if ( !conversionApi.consumable.test( data.item, evt.name ) ) {
			return;
		}

		const oldAttribute = attributeCreator( data.attributeOldValue, conversionApi, data );
		const newAttribute = attributeCreator( data.attributeNewValue, conversionApi, data );

		if ( !oldAttribute && !newAttribute ) {
			return;
		}

		conversionApi.consumable.consume( data.item, evt.name );

		const viewElement = conversionApi.mapper.toViewElement( data.item );
		const viewWriter = conversionApi.writer;

		// If model item cannot be mapped to a view element, it means item is not an `Element` instance but a `TextProxy` node.
		// Only elements can have attributes in a view so do not proceed for anything else (#1587).
		if ( !viewElement ) {
			/**
			 * This error occurs when a {@link module:engine/model/textproxy~TextProxy text node's} attribute is to be downcasted
			 * by an {@link module:engine/conversion/conversion~Conversion#attributeToAttribute `Attribute to Attribute converter`}.
			 * In most cases it is caused by converters misconfiguration when only "generic" converter is defined:
			 *
			 * ```ts
			 * editor.conversion.for( 'downcast' ).attributeToAttribute( {
			 * 	model: 'attribute-name',
			 * 	view: 'attribute-name'
			 * } ) );
			 * ```
			 *
			 * and given attribute is used on text node, for example:
			 *
			 * ```ts
			 * model.change( writer => {
			 * 	writer.insertText( 'Foo', { 'attribute-name': 'bar' }, parent, 0 );
			 * } );
			 * ```
			 *
			 * In such cases, to convert the same attribute for both {@link module:engine/model/element~Element}
			 * and {@link module:engine/model/textproxy~TextProxy `Text`} nodes, text specific
			 * {@link module:engine/conversion/conversion~Conversion#attributeToElement `Attribute to Element converter`}
			 * with higher {@link module:utils/priorities~PriorityString priority} must also be defined:
			 *
			 * ```ts
			 * editor.conversion.for( 'downcast' ).attributeToElement( {
			 * 	model: {
			 * 		key: 'attribute-name',
			 * 		name: '$text'
			 * 	},
			 * 	view: ( value, { writer } ) => {
			 * 		return writer.createAttributeElement( 'span', { 'attribute-name': value } );
			 * 	},
			 * 	converterPriority: 'high'
			 * } ) );
			 * ```
			 *
			 * @error conversion-attribute-to-attribute-on-text
			 */
			throw new CKEditorError( 'conversion-attribute-to-attribute-on-text', conversionApi.dispatcher, data );
		}

		// First remove the old attribute if there was one.
		if ( data.attributeOldValue !== null && oldAttribute ) {
			if ( oldAttribute.key == 'class' ) {
				const classes = toArray( oldAttribute.value );

				for ( const className of classes ) {
					viewWriter.removeClass( className, viewElement );
				}
			} else if ( oldAttribute.key == 'style' ) {
				const keys = Object.keys( oldAttribute.value );

				for ( const key of keys ) {
					viewWriter.removeStyle( key, viewElement );
				}
			} else {
				viewWriter.removeAttribute( oldAttribute.key, viewElement );
			}
		}

		// Then set the new attribute.
		if ( data.attributeNewValue !== null && newAttribute ) {
			if ( newAttribute.key == 'class' ) {
				const classes = toArray( newAttribute.value );

				for ( const className of classes ) {
					viewWriter.addClass( className, viewElement );
				}
			} else if ( newAttribute.key == 'style' ) {
				const keys = Object.keys( newAttribute.value );

				for ( const key of keys ) {
					viewWriter.setStyle( key, ( newAttribute.value as Record<string, string> )[ key ], viewElement );
				}
			} else {
				viewWriter.setAttribute( newAttribute.key, newAttribute.value as string, viewElement );
			}
		}
	};
}

/**
 * Function factory that creates a converter which converts the text inside marker's range. The converter wraps the text with
 * {@link module:engine/view/attributeelement~AttributeElement} created from the provided descriptor.
 * See {link module:engine/conversion/downcasthelpers~createViewElementFromHighlightDescriptor}.
 *
 * It can also be used to convert the selection that is inside a marker. In that case, an empty attribute element will be
 * created and the selection will be put inside it.
 *
 * If the highlight descriptor does not provide the `priority` property, `10` will be used.
 *
 * If the highlight descriptor does not provide the `id` property, the name of the marker will be used.
 *
 * This converter binds the created {@link module:engine/view/attributeelement~AttributeElement attribute elemens} with the marker name
 * using the {@link module:engine/conversion/mapper~Mapper#bindElementToMarker} method.
 */
function highlightText( highlightDescriptor: HighlightDescriptor | HighlightDescriptorCreatorFunction ) {
	return (
		evt: EventInfo,
		data: {
			item?: ModelItem | ModelSelection | ModelDocumentSelection;
			range?: ModelRange;
			markerRange: ModelRange;
			markerName: string;
		},
		conversionApi: DowncastConversionApi
	): void => {
		if ( !data.item ) {
			return;
		}

		if ( !( data.item instanceof ModelSelection || data.item instanceof ModelDocumentSelection ) && !data.item.is( '$textProxy' ) ) {
			return;
		}

		const descriptor = prepareDescriptor( highlightDescriptor, data, conversionApi );

		if ( !descriptor ) {
			return;
		}

		if ( !conversionApi.consumable.consume( data.item, evt.name ) ) {
			return;
		}

		const viewWriter = conversionApi.writer;
		const viewElement = createViewElementFromHighlightDescriptor( viewWriter, descriptor );
		const viewSelection = viewWriter.document.selection;

		if ( data.item instanceof ModelSelection || data.item instanceof ModelDocumentSelection ) {
			viewWriter.wrap( viewSelection.getFirstRange()!, viewElement );
		} else {
			const viewRange = conversionApi.mapper.toViewRange( data.range! );
			const rangeAfterWrap = viewWriter.wrap( viewRange, viewElement );

			for ( const element of rangeAfterWrap.getItems() ) {
				if ( element.is( 'attributeElement' ) && element.isSimilar( viewElement ) ) {
					conversionApi.mapper.bindElementToMarker( element, data.markerName );

					// One attribute element is enough, because all of them are bound together by the view writer.
					// Mapper uses this binding to get all the elements no matter how many of them are registered in the mapper.
					break;
				}
			}
		}
	};
}

/**
 * Converter function factory. It creates a function which applies the marker's highlight to an element inside the marker's range.
 *
 * The converter checks if an element has the `addHighlight` function stored as a
 * {@link module:engine/view/element~Element#_setCustomProperty custom property} and, if so, uses it to apply the highlight.
 * In such case the converter will consume all element's children, assuming that they were handled by the element itself.
 *
 * When the `addHighlight` custom property is not present, the element is not converted in any special way.
 * This means that converters will proceed to convert the element's child nodes.
 *
 * If the highlight descriptor does not provide the `priority` property, `10` will be used.
 *
 * If the highlight descriptor does not provide the `id` property, the name of the marker will be used.
 *
 * This converter binds altered {@link module:engine/view/containerelement~ContainerElement container elements} with the marker name using
 * the {@link module:engine/conversion/mapper~Mapper#bindElementToMarker} method.
 */
function highlightElement( highlightDescriptor: HighlightDescriptor | HighlightDescriptorCreatorFunction ) {
	return (
		evt: EventInfo,
		data: {
			item?: ModelItem | ModelSelection | ModelDocumentSelection;
			markerName: string;
			markerRange: ModelRange;
		},
		conversionApi: DowncastConversionApi
	): void => {
		if ( !data.item ) {
			return;
		}

		if ( !( data.item instanceof ModelElement ) ) {
			return;
		}

		const descriptor = prepareDescriptor( highlightDescriptor, data, conversionApi );

		if ( !descriptor ) {
			return;
		}

		if ( !conversionApi.consumable.test( data.item, evt.name ) ) {
			return;
		}

		const viewElement = conversionApi.mapper.toViewElement( data.item );

		if ( viewElement && viewElement.getCustomProperty( 'addHighlight' ) ) {
			// Consume element itself.
			conversionApi.consumable.consume( data.item, evt.name );

			// Consume all children nodes.
			for ( const value of ModelRange._createIn( data.item ) ) {
				conversionApi.consumable.consume( value.item, evt.name );
			}

			const addHighlightCallback = viewElement.getCustomProperty( 'addHighlight' ) as AddHighlightCallback;

			addHighlightCallback( viewElement, descriptor, conversionApi.writer );

			conversionApi.mapper.bindElementToMarker( viewElement, data.markerName );
		}
	};
}

/**
 * Function factory that creates a converter which converts the removing model marker to the view.
 *
 * Both text nodes and elements are handled by this converter but they are handled a bit differently.
 *
 * Text nodes are unwrapped using the {@link module:engine/view/attributeelement~AttributeElement attribute element} created from the
 * provided highlight descriptor. See {link module:engine/conversion/downcasthelpers~HighlightDescriptor}.
 *
 * For elements, the converter checks if an element has the `removeHighlight` function stored as a
 * {@link module:engine/view/element~Element#_setCustomProperty custom property}. If so, it uses it to remove the highlight.
 * In such case, the children of that element will not be converted.
 *
 * When `removeHighlight` is not present, the element is not converted in any special way.
 * The converter will proceed to convert the element's child nodes instead.
 *
 * If the highlight descriptor does not provide the `priority` property, `10` will be used.
 *
 * If the highlight descriptor does not provide the `id` property, the name of the marker will be used.
 *
 * This converter unbinds elements from the marker name.
 */
function removeHighlight( highlightDescriptor: HighlightDescriptor | HighlightDescriptorCreatorFunction ) {
	return (
		evt: EventInfo,
		data: {
			markerName: string;
			markerRange: ModelRange;
		},
		conversionApi: DowncastConversionApi
	): void => {
		// This conversion makes sense only for non-collapsed range.
		if ( data.markerRange.isCollapsed ) {
			return;
		}

		const descriptor = prepareDescriptor( highlightDescriptor, data, conversionApi );

		if ( !descriptor ) {
			return;
		}

		// View element that will be used to unwrap `AttributeElement`s.
		const viewHighlightElement = createViewElementFromHighlightDescriptor( conversionApi.writer, descriptor );

		// Get all elements bound with given marker name.
		const elements = conversionApi.mapper.markerNameToElements( data.markerName );

		if ( !elements ) {
			return;
		}

		for ( const element of elements ) {
			conversionApi.mapper.unbindElementFromMarkerName( element, data.markerName );

			if ( element.is( 'attributeElement' ) ) {
				conversionApi.writer.unwrap( conversionApi.writer.createRangeOn( element ), viewHighlightElement );
			} else {
				// if element.is( 'containerElement' ).
				const removeHighlightCallback = element.getCustomProperty( 'removeHighlight' ) as RemoveHighlightCallback;

				removeHighlightCallback( element, descriptor.id!, conversionApi.writer );
			}
		}

		conversionApi.writer.clearClonedElementsGroup( data.markerName );

		evt.stop();
	};
}

/**
 * Model element to view element conversion helper.
 *
 * See {@link ~DowncastHelpers#elementToElement `.elementToElement()` downcast helper} for examples and config params description.
 *
 * @param config Conversion configuration.
 * @param config.model The description or a name of the model element to convert.
 * @param config.model.attributes List of attributes triggering element reconversion.
 * @param config.model.children Should reconvert element if the list of model child nodes changed.
 * @returns Conversion helper.
 */
function downcastElementToElement( config: {
	model: string | {
		name: string;
		attributes?: string | Array<string>;
		children?: boolean;
	};
	view: ElementDefinition | ElementCreatorFunction;
	converterPriority?: PriorityString;
} ) {
	const model = normalizeModelElementConfig( config.model );
	const view = normalizeToElementConfig( config.view, 'container' );

	// Trigger reconversion on children list change if element is a subject to any reconversion.
	// This is required to be able to trigger Differ#refreshItem() on a direct child of the reconverted element.
	if ( model.attributes.length ) {
		model.children = true;
	}

	return ( dispatcher: DowncastDispatcher ) => {
		dispatcher.on<DowncastInsertEvent<ModelElement>>(
			`insert:${ model.name }`,
			insertElement( view, createConsumer( model ) ),
			{ priority: config.converterPriority || 'normal' }
		);

		if ( model.children || model.attributes.length ) {
			dispatcher.on<DowncastReduceChangesEvent>( 'reduceChanges', createChangeReducer( model ), { priority: 'low' } );
		}
	};
}

/**
 * Model element to view structure conversion helper.
 *
 * See {@link ~DowncastHelpers#elementToStructure `.elementToStructure()` downcast helper} for examples and config params description.
 *
 * @param config Conversion configuration.
 * @returns Conversion helper.
 */
function downcastElementToStructure(
	config: {
		model: string | {
			name: string;
			attributes?: string | Array<string>;
		};
		view: StructureCreatorFunction;
		converterPriority?: PriorityString;
	}
) {
	const model = normalizeModelElementConfig( config.model );
	const view = normalizeToElementConfig( config.view, 'container' );

	// Trigger reconversion on children list change because it always needs to use slots to put children in proper places.
	// This is required to be able to trigger Differ#refreshItem() on a direct child of the reconverted element.
	model.children = true;

	return ( dispatcher: DowncastDispatcher ) => {
		if ( dispatcher._conversionApi.schema.checkChild( model.name, '$text' ) ) {
			/**
			 * This error occurs when a {@link module:engine/model/element~Element model element} is downcasted
			 * via {@link module:engine/conversion/downcasthelpers~DowncastHelpers#elementToStructure} helper but the element was
			 * allowed to host `$text` by the {@link module:engine/model/schema~Schema model schema}.
			 *
			 * For instance, this may be the result of `myElement` allowing the content of
			 * {@glink framework/deep-dive/schema#generic-items `$block`} in its schema definition:
			 *
			 * ```ts
			 * // Element definition in schema.
			 * schema.register( 'myElement', {
			 * 	allowContentOf: '$block',
			 *
			 * 	// ...
			 * } );
			 *
			 * // ...
			 *
			 * // Conversion of myElement with the use of elementToStructure().
			 * editor.conversion.for( 'downcast' ).elementToStructure( {
			 * 	model: 'myElement',
			 * 	view: ( modelElement, { writer } ) => {
			 * 		// ...
			 * 	}
			 * } );
			 * ```
			 *
			 * In such case, {@link module:engine/conversion/downcasthelpers~DowncastHelpers#elementToElement `elementToElement()`} helper
			 * can be used instead to get around this problem:
			 *
			 * ```ts
			 * editor.conversion.for( 'downcast' ).elementToElement( {
			 * 	model: 'myElement',
			 * 	view: ( modelElement, { writer } ) => {
			 * 		// ...
			 * 	}
			 * } );
			 * ```
			 *
			 * @error conversion-element-to-structure-disallowed-text
			 * @param {String} elementName The name of the element the structure is to be created for.
			 */
			throw new CKEditorError( 'conversion-element-to-structure-disallowed-text', dispatcher, { elementName: model.name } );
		}

		dispatcher.on<DowncastInsertEvent<ModelElement>>(
			`insert:${ model.name }`,
			insertStructure( view, createConsumer( model ) ),
			{ priority: config.converterPriority || 'normal' }
		);

		dispatcher.on<DowncastReduceChangesEvent>( 'reduceChanges', createChangeReducer( model ), { priority: 'low' } );
	};
}

/**
 * Model attribute to view element conversion helper.
 *
 * See {@link ~DowncastHelpers#attributeToElement `.attributeToElement()` downcast helper} for examples.
 *
 * @param config Conversion configuration.
 * @param config.model The key of the attribute to convert from or a `{ key, values }` object. `values` is an array
 * of `String`s with possible values if the model attribute is an enumerable.
 * @param config.view A view element definition or a function that takes the model attribute value and
 * {@link module:engine/view/downcastwriter~DowncastWriter view downcast writer} as parameters and returns a view attribute element.
 * If `config.model.values` is given, `config.view` should be an object assigning values from `config.model.values` to view element
 * definitions or functions.
 * @param config.converterPriority Converter priority.
 * @returns Conversion helper.
 */
function downcastAttributeToElement( config: {
	model: string | {
		key: string;
		name?: string;
		values?: Array<string>;
	};
	view: ElementDefinition | AttributeElementCreatorFunction | Record<string, ElementDefinition | AttributeElementCreatorFunction>;
	converterPriority?: PriorityString;
} ) {
	config = cloneDeep( config );

	let model = config.model;

	if ( typeof model == 'string' ) {
		model = { key: model };
	}

	let eventName = `attribute:${ model.key }` as const;

	if ( model.name ) {
		eventName += ':' + model.name;
	}

	if ( model.values ) {
		for ( const modelValue of model.values ) {
			( config.view as any )[ modelValue ] = normalizeToElementConfig( ( config.view as any )[ modelValue ], 'attribute' );
		}
	} else {
		config.view = normalizeToElementConfig( config.view as any, 'attribute' );
	}

	const elementCreator = getFromAttributeCreator<AttributeElementCreatorFunction>( config );

	return ( dispatcher: DowncastDispatcher ) => {
		dispatcher.on<DowncastAttributeEvent>(
			eventName,
			wrap( elementCreator ),
			{ priority: config.converterPriority || 'normal' }
		);
	};
}

/**
 * Model attribute to view attribute conversion helper.
 *
 * See {@link ~DowncastHelpers#attributeToAttribute `.attributeToAttribute()` downcast helper} for examples.
 *
 * @param config Conversion configuration.
 * @param config.model The key of the attribute to convert from or a `{ key, values, [ name ] }` object describing
 * the attribute key, possible values and, optionally, an element name to convert from.
 * @param config.view A view attribute key, or a `{ key, value }` object or a function that takes the model attribute value and returns
 * a `{ key, value }` object.
 * If `key` is `'class'`, `value` can be a `String` or an array of `String`s. If `key` is `'style'`, `value` is an object with
 * key-value pairs. In other cases, `value` is a `String`.
 * If `config.model.values` is set, `config.view` should be an object assigning values from `config.model.values` to
 * `{ key, value }` objects or a functions.
 * @param config.converterPriority Converter priority.
 * @returns Conversion helper.
 */
function downcastAttributeToAttribute( config: {
	model: string | {
		key: string;
		name?: string;
		values?: Array<string>;
	};
	view: string | AttributeDescriptor | AttributeCreatorFunction | Record<string, AttributeDescriptor | AttributeCreatorFunction>;
	converterPriority?: PriorityString;
} ) {
	config = cloneDeep( config );

	let model = config.model;

	if ( typeof model == 'string' ) {
		model = { key: model };
	}

	let eventName = `attribute:${ model.key }` as const;

	if ( model.name ) {
		eventName += ':' + model.name;
	}

	if ( model.values ) {
		for ( const modelValue of model.values ) {
			( config.view as any )[ modelValue ] = normalizeToAttributeConfig( ( config.view as any )[ modelValue ] );
		}
	} else {
		config.view = normalizeToAttributeConfig( config.view );
	}

	const elementCreator = getFromAttributeCreator<AttributeCreatorFunction>( config );

	return ( dispatcher: DowncastDispatcher ) => {
		dispatcher.on<DowncastAttributeEvent<ModelElement>>(
			eventName,
			changeAttribute( elementCreator ),
			{ priority: config.converterPriority || 'normal' }
		);
	};
}

/**
 * Model marker to view element conversion helper.
 *
 * See {@link ~DowncastHelpers#markerToElement `.markerToElement()` downcast helper} for examples.
 *
 * @param config Conversion configuration.
 * @param config.model The name of the model marker (or model marker group) to convert.
 * @param config.view A view element definition or a function that takes the model marker data as a parameter and returns a view UI element.
 * @param config.converterPriority Converter priority.
 * @returns Conversion helper.
 */
function downcastMarkerToElement( config: {
	model: string;
	view: ElementDefinition | MarkerElementCreatorFunction;
	converterPriority?: PriorityString;
} ) {
	const view = normalizeToElementConfig( config.view, 'ui' );

	return ( dispatcher: DowncastDispatcher ) => {
		dispatcher.on<DowncastAddMarkerEvent>(
			`addMarker:${ config.model }`,
			insertUIElement( view ),
			{ priority: config.converterPriority || 'normal' }
		);
		dispatcher.on<DowncastRemoveMarkerEvent>(
			`removeMarker:${ config.model }`,
			removeUIElement(),
			{ priority: config.converterPriority || 'normal' }
		);
	};
}

/**
 * Model marker to view data conversion helper.
 *
 * See {@link ~DowncastHelpers#markerToData `markerToData()` downcast helper} to learn more.
 *
 * @returns Conversion helper.
 */
function downcastMarkerToData( config: {
	model: string;
	view?: MarkerDataCreatorFunction;
	converterPriority?: PriorityString;
} ) {
	config = cloneDeep( config );

	const group = config.model;
	let view = config.view;

	// Default conversion.
	if ( !view ) {
		view = markerName => ( {
			group,
			name: markerName.substr( config.model.length + 1 )
		} );
	}

	return ( dispatcher: DowncastDispatcher ) => {
		dispatcher.on<DowncastAddMarkerEvent>(
			`addMarker:${ group }`,
			insertMarkerData( view! ),
			{ priority: config.converterPriority || 'normal' }
		);
		dispatcher.on<DowncastRemoveMarkerEvent>(
			`removeMarker:${ group }`,
			removeMarkerData( view! ),
			{ priority: config.converterPriority || 'normal' }
		);
	};
}

/**
 * Model marker to highlight conversion helper.
 *
 * See {@link ~DowncastHelpers#markerToElement `.markerToElement()` downcast helper} for examples.
 *
 * @param config Conversion configuration.
 * @param config.model The name of the model marker (or model marker group) to convert.
 * @param config.view A highlight descriptor that will be used for highlighting or a function that takes
 * the model marker data as a parameter and returns a highlight descriptor.
 * @param config.converterPriority Converter priority.
 * @returns Conversion helper.
 */
function downcastMarkerToHighlight( config: {
	model: string;
	view: HighlightDescriptor | HighlightDescriptorCreatorFunction;
	converterPriority?: PriorityString;
} ) {
	return ( dispatcher: DowncastDispatcher ) => {
		dispatcher.on<DowncastAddMarkerEvent>(
			`addMarker:${ config.model }`,
			highlightText( config.view ),
			{ priority: config.converterPriority || 'normal' }
		);
		dispatcher.on<DowncastAddMarkerEvent>(
			`addMarker:${ config.model }`,
			highlightElement( config.view ),
			{ priority: config.converterPriority || 'normal' }
		);
		dispatcher.on<DowncastRemoveMarkerEvent>(
			`removeMarker:${ config.model }`,
			removeHighlight( config.view ),
			{ priority: config.converterPriority || 'normal' }
		);
	};
}

/**
 * Takes `config.model`, and converts it to an object with normalized structure.
 *
 * @param model Model configuration or element name.
 */
function normalizeModelElementConfig( model: string | {
	name: string;
	attributes?: string | Array<string>;
	children?: boolean;
} ): NormalizedModelElementConfig {
	if ( typeof model == 'string' ) {
		model = { name: model };
	}

	// List of attributes that should trigger reconversion.
	if ( !model.attributes ) {
		model.attributes = [];
	} else if ( !Array.isArray( model.attributes ) ) {
		model.attributes = [ model.attributes ];
	}

	// Whether a children insertion/deletion should trigger reconversion.
	model.children = !!model.children;

	return model as any;
}

interface NormalizedModelElementConfig {
	name: string;
	attributes: Array<string>;
	children: boolean;
}

/**
 * Takes `config.view`, and if it is an {@link module:engine/view/elementdefinition~ElementDefinition}, converts it
 * to a function (because lower level converters accept only element creator functions).
 *
 * @param view View configuration.
 * @param viewElementType View element type to create.
 * @returns Element creator function to use in lower level converters.
 */
function normalizeToElementConfig<T extends Function>(
	view: ElementDefinition | T,
	viewElementType: 'container' | 'attribute' | 'ui'
): T {
	if ( typeof view == 'function' ) {
		// If `view` is already a function, don't do anything.
		return view as any;
	}

	return ( ( modelData: unknown, conversionApi: DowncastConversionApi ) =>
		createViewElementFromDefinition( view, conversionApi, viewElementType ) ) as any;
}

/**
 * Creates a view element instance from the provided {@link module:engine/view/elementdefinition~ElementDefinition} and class.
 */
function createViewElementFromDefinition(
	viewElementDefinition: ElementDefinition,
	conversionApi: DowncastConversionApi,
	viewElementType: 'container' | 'attribute' | 'ui'
): ViewElement {
	if ( typeof viewElementDefinition == 'string' ) {
		// If `viewElementDefinition` is given as a `String`, normalize it to an object with `name` property.
		viewElementDefinition = { name: viewElementDefinition };
	}

	let element: ViewElement;
	const viewWriter = conversionApi.writer;
	const attributes = Object.assign( {}, viewElementDefinition.attributes );

	if ( viewElementType == 'container' ) {
		element = viewWriter.createContainerElement( viewElementDefinition.name, attributes );
	} else if ( viewElementType == 'attribute' ) {
		const options = {
			priority: viewElementDefinition.priority || ViewAttributeElement.DEFAULT_PRIORITY
		};

		element = viewWriter.createAttributeElement( viewElementDefinition.name, attributes, options );
	} else {
		// 'ui'.
		element = viewWriter.createUIElement( viewElementDefinition.name, attributes );
	}

	if ( viewElementDefinition.styles ) {
		const keys = Object.keys( viewElementDefinition.styles );

		for ( const key of keys ) {
			viewWriter.setStyle( key, viewElementDefinition.styles[ key ], element );
		}
	}

	if ( viewElementDefinition.classes ) {
		const classes = viewElementDefinition.classes;

		if ( typeof classes == 'string' ) {
			viewWriter.addClass( classes, element );
		} else {
			for ( const className of classes ) {
				viewWriter.addClass( className, element );
			}
		}
	}

	return element;
}

function getFromAttributeCreator<T extends AttributeElementCreatorFunction | AttributeCreatorFunction>( config: any ): T {
	if ( config.model.values ) {
		return ( ( modelAttributeValue: any, conversionApi: DowncastConversionApi, data: any ) => {
			const view = config.view[ modelAttributeValue ];

			if ( view ) {
				return view( modelAttributeValue, conversionApi, data );
			}

			return null;
		} ) as any;
	} else {
		return config.view;
	}
}

/**
 * Takes the configuration, adds default parameters if they do not exist and normalizes other parameters to be used in downcast converters
 * for generating a view attribute.
 *
 * @param view View configuration.
 */
function normalizeToAttributeConfig( view: any ): AttributeCreatorFunction {
	if ( typeof view == 'string' ) {
		return modelAttributeValue => ( { key: view, value: modelAttributeValue as string } );
	} else if ( typeof view == 'object' ) {
		// { key, value, ... }
		if ( view.value ) {
			return () => view;
		}
		// { key, ... }
		else {
			return modelAttributeValue => ( { key: view.key, value: modelAttributeValue as string } );
		}
	} else {
		// function.
		return view;
	}
}

/**
 * Helper function for `highlight`. Prepares the actual descriptor object using value passed to the converter.
 */
function prepareDescriptor(
	highlightDescriptor: HighlightDescriptor | HighlightDescriptorCreatorFunction,
	data: {
		markerName: string;
		markerRange: ModelRange;
	},
	conversionApi: DowncastConversionApi
): HighlightDescriptor | null {
	// If passed descriptor is a creator function, call it. If not, just use passed value.
	const descriptor = typeof highlightDescriptor == 'function' ?
		highlightDescriptor( data, conversionApi ) :
		highlightDescriptor;

	if ( !descriptor ) {
		return null;
	}

	// Apply default descriptor priority.
	if ( !descriptor.priority ) {
		descriptor.priority = 10;
	}

	// Default descriptor id is marker name.
	if ( !descriptor.id ) {
		descriptor.id = data.markerName;
	}

	return descriptor;
}

/**
 * Creates a function that checks a single differ diff item whether it should trigger reconversion.
 *
 * @param model A normalized `config.model` converter configuration.
 * @param model.name The name of element.
 * @param model.attributes The list of attribute names that should trigger reconversion.
 * @param model.children Whether the child list change should trigger reconversion.
 */
function createChangeReducerCallback( model: NormalizedModelElementConfig ) {
	return ( node: ModelNode, change: DiffItem | DiffItemReinsert ): boolean => {
		if ( !node.is( 'element', model.name ) ) {
			return false;
		}

		if ( change.type == 'attribute' ) {
			if ( model.attributes.includes( change.attributeKey ) ) {
				return true;
			}
		} else {
			/* istanbul ignore else: This is always true because otherwise it would not register a reducer callback. */
			if ( model.children ) {
				return true;
			}
		}

		return false;
	};
}

/**
 * Creates a `reduceChanges` event handler for reconversion.
 *
 * @param model A normalized `config.model` converter configuration.
 * @param model.name The name of element.
 * @param model.attributes The list of attribute names that should trigger reconversion.
 * @param model.children Whether the child list change should trigger reconversion.
 */
function createChangeReducer( model: NormalizedModelElementConfig ) {
	const shouldReplace = createChangeReducerCallback( model );

	return (
		evt: unknown,
		data: { changes: Iterable<DiffItem | DiffItemReinsert>; reconvertedElements?: Set<ModelNode> }
	) => {
		const reducedChanges: Array<DiffItem | DiffItemReinsert> = [];

		if ( !data.reconvertedElements ) {
			data.reconvertedElements = new Set();
		}

		for ( const change of data.changes ) {
			// For attribute use node affected by the change.
			// For insert or remove use parent element because we need to check if it's added/removed child.
			const node = change.type == 'attribute' ? change.range.start.nodeAfter : change.position.parent as ModelNode;

			if ( !node || !shouldReplace( node, change ) ) {
				reducedChanges.push( change );

				continue;
			}

			// If it's already marked for reconversion, so skip this change, otherwise add the diff items.
			if ( !data.reconvertedElements.has( node ) ) {
				data.reconvertedElements.add( node );

				const position = ModelPosition._createBefore( node );
				let changeIndex = reducedChanges.length;

				// We need to insert remove+reinsert before any other change on and inside the re-converted element.
				// This is important because otherwise we would remove element that had already been modified by the previous change.
				// Note that there could be some element removed before the re-converted element, so we must not break this behavior.
				for ( let i = reducedChanges.length - 1; i >= 0; i-- ) {
					const change = reducedChanges[ i ];
					const changePosition = change.type == 'attribute' ? change.range.start : change.position;
					const positionRelation = changePosition.compareWith( position );

					if ( positionRelation == 'before' || change.type == 'remove' && positionRelation == 'same' ) {
						break;
					}

					changeIndex = i;
				}

				reducedChanges.splice( changeIndex, 0, {
					type: 'remove',
					name: ( node as ModelElement ).name,
					position,
					length: 1
				} as any, {
					type: 'reinsert',
					name: ( node as ModelElement ).name,
					position,
					length: 1
				} );
			}
		}

		data.changes = reducedChanges;
	};
}

/**
 * Creates a function that checks if an element and its watched attributes can be consumed and consumes them.
 *
 * @param model A normalized `config.model` converter configuration.
 * @param model.name The name of element.
 * @param model.attributes The list of attribute names that should trigger reconversion.
 * @param model.children Whether the child list change should trigger reconversion.
 */
function createConsumer( model: NormalizedModelElementConfig ): ConsumerFunction {
	return ( node, consumable, options = {} ) => {
		const events = [ 'insert' ];

		// Collect all set attributes that are triggering conversion.
		for ( const attributeName of model.attributes ) {
			if ( node.hasAttribute( attributeName ) ) {
				events.push( `attribute:${ attributeName }` );
			}
		}

		if ( !events.every( event => consumable.test( node, event ) ) ) {
			return false;
		}

		if ( !options.preflight ) {
			events.forEach( event => consumable.consume( node, event ) );
		}

		return true;
	};
}

/**
 * Creates a function that create view slots.
 *
 * @returns Function exposed by writer as createSlot().
 */
function createSlotFactory( element: ModelElement, slotsMap: Map<ViewElement, Array<ModelNode>>, conversionApi: DowncastConversionApi ) {
	return ( writer: DowncastWriter, modeOrFilter: string | SlotFilter ) => {
		const slot = writer.createContainerElement( '$slot' );

		let children: Array<ModelNode> | null = null;

		if ( modeOrFilter === 'children' ) {
			children = Array.from( element.getChildren() );
		} else if ( typeof modeOrFilter == 'function' ) {
			children = Array.from( element.getChildren() ).filter( element => modeOrFilter( element ) );
		} else {
			/**
			 * Unknown slot mode was provided to `writer.createSlot()` in downcast converter.
			 *
			 * @error conversion-slot-mode-unknown
			 */
			throw new CKEditorError( 'conversion-slot-mode-unknown', conversionApi.dispatcher, { modeOrFilter } );
		}

		slotsMap.set( slot, children );

		return slot;
	};
}

/**
 * Checks if all children are covered by slots and there is no child that landed in multiple slots.
 */
function validateSlotsChildren(
	element: ModelElement,
	slotsMap: Map<ViewElement, Array<ModelNode>>,
	conversionApi: DowncastConversionApi
) {
	const childrenInSlots = Array.from( slotsMap.values() ).flat();
	const uniqueChildrenInSlots = new Set( childrenInSlots );

	if ( uniqueChildrenInSlots.size != childrenInSlots.length ) {
		/**
		 * Filters provided to `writer.createSlot()` overlap (at least two filters accept the same child element).
		 *
		 * @error conversion-slot-filter-overlap
		 * @param {module:engine/model/element~Element} element The element of which children would not be properly
		 * allocated to multiple slots.
		 */
		throw new CKEditorError( 'conversion-slot-filter-overlap', conversionApi.dispatcher, { element } );
	}

	if ( uniqueChildrenInSlots.size != element.childCount ) {
		/**
		 * Filters provided to `writer.createSlot()` are incomplete and exclude at least one children element (one of
		 * the children elements would not be assigned to any of the slots).
		 *
		 * @error conversion-slot-filter-incomplete
		 * @param {module:engine/model/element~Element} element The element of which children would not be properly
		 * allocated to multiple slots.
		 */
		throw new CKEditorError( 'conversion-slot-filter-incomplete', conversionApi.dispatcher, { element } );
	}
}

/**
 * Fill slots with appropriate view elements.
 */
function fillSlots(
	viewElement: ViewElement,
	slotsMap: Map<ViewElement, Array<ModelNode>>,
	conversionApi: DowncastConversionApi,
	options: { reconversion?: boolean }
): void {
	// Set temporary position mapping to redirect child view elements into a proper slots.
	conversionApi.mapper.on<MapperModelToViewPositionEvent>( 'modelToViewPosition', toViewPositionMapping, { priority: 'highest' } );

	let currentSlot: ViewElement | null = null;
	let currentSlotNodes: Array<ModelNode> | null = null;

	// Fill slots with nested view nodes.
	for ( [ currentSlot, currentSlotNodes ] of slotsMap ) {
		reinsertOrConvertNodes( viewElement, currentSlotNodes, conversionApi, options );

		conversionApi.writer.move(
			conversionApi.writer.createRangeIn( currentSlot ),
			conversionApi.writer.createPositionBefore( currentSlot )
		);
		conversionApi.writer.remove( currentSlot );
	}

	conversionApi.mapper.off( 'modelToViewPosition', toViewPositionMapping );

	function toViewPositionMapping( evt: unknown, data: {
		mapper: Mapper;
		modelPosition: ModelPosition;
		viewPosition?: ViewPosition;
		isPhantom?: boolean;
	} ) {
		const element = data.modelPosition.nodeAfter!;

		// Find the proper offset within the slot.
		const index = currentSlotNodes!.indexOf( element );

		if ( index < 0 ) {
			return;
		}

		data.viewPosition = data.mapper.findPositionIn( currentSlot!, index );
	}
}

/**
 * Inserts view representation of `nodes` into the `viewElement` either by bringing back just removed view nodes
 * or by triggering conversion for them.
 */
function reinsertOrConvertNodes(
	viewElement: ViewElement,
	modelNodes: Iterable<ModelNode>,
	conversionApi: DowncastConversionApi,
	options: { reconversion?: boolean }
) {
	// Fill with nested view nodes.
	for ( const modelChildNode of modelNodes ) {
		// Try reinserting the view node for the specified model node...
		if ( !reinsertNode( viewElement.root, modelChildNode, conversionApi, options ) ) {
			// ...or else convert the model element to the view.
			conversionApi.convertItem( modelChildNode );
		}
	}
}

/**
 * Checks if the view for the given model element could be reused and reinserts it to the view.
 *
 * @returns `false` if view element can't be reused.
 */
function reinsertNode(
	viewRoot: ViewElement | ViewDocumentFragment,
	modelNode: ModelNode,
	conversionApi: DowncastConversionApi,
	options: { reconversion?: boolean }
): boolean {
	const { writer, mapper } = conversionApi;

	// Don't reinsert if this is not a reconversion...
	if ( !options.reconversion ) {
		return false;
	}

	const viewChildNode = mapper.toViewElement( modelNode as ModelElement );

	// ...or there is no view to reinsert or it was already inserted to the view structure...
	if ( !viewChildNode || viewChildNode.root == viewRoot ) {
		return false;
	}

	// ...or it was strictly marked as not to be reused.
	if ( !conversionApi.canReuseView( viewChildNode ) ) {
		return false;
	}

	// Otherwise reinsert the view node.
	writer.move(
		writer.createRangeOn( viewChildNode ),
		mapper.toViewPosition( ModelPosition._createBefore( modelNode ) )
	);

	return true;
}

/**
 * The default consumer for insert events.
 *
 * @param item Model item.
 * @param consumable The model consumable.
 * @param options.preflight Whether should consume or just check if can be consumed.
 */
function defaultConsumer(
	item: ModelItem,
	consumable: ModelConsumable,
	{ preflight }: { preflight?: boolean } = {}
): boolean | null {
	if ( preflight ) {
		return consumable.test( item, 'insert' );
	} else {
		return consumable.consume( item, 'insert' );
	}
}

/**
 * An object describing how the marker highlight should be represented in the view.
 *
 * Each text node contained in a highlighted range will be wrapped in a `<span>`
 * {@link module:engine/view/attributeelement~AttributeElement view attribute element} with CSS class(es), attributes and a priority
 * described by this object.
 *
 * Additionally, each {@link module:engine/view/containerelement~ContainerElement container element} can handle displaying the highlight
 * separately by providing the `addHighlight` and `removeHighlight` custom properties. In this case:
 *
 *  * The `HighlightDescriptor` object is passed to the `addHighlight` function upon conversion and should be used to apply the highlight to
 *  the element.
 *  * The descriptor `id` is passed to the `removeHighlight` function upon conversion and should be used to remove the highlight with the
 *  given ID from the element.
 */
export interface HighlightDescriptor {

	/**
	 * A CSS class or an array of classes to set. If the descriptor is used to
	 * create an {@link module:engine/view/attributeelement~AttributeElement attribute element} over text nodes, these classes will be set
	 * on that attribute element. If the descriptor is applied to an element, usually these classes will be set on that element, however,
	 * this depends on how the element converts the descriptor.
	 */
	classes: string | Array<string>;

	/**
	 * Descriptor identifier. If not provided, it defaults to the converted marker's name.
	 */
	id?: string;

	/**
	 * Descriptor priority. If not provided, it defaults to `10`. If the descriptor is used to create
	 * an {@link module:engine/view/attributeelement~AttributeElement attribute element}, it will be that element's
	 * {@link module:engine/view/attributeelement~AttributeElement#priority priority}. If the descriptor is applied to an element,
	 * the priority will be used to determine which descriptor is more important.
	 */
	priority?: number;

	/**
	 * Attributes to set. If the descriptor is used to create
	 * an {@link module:engine/view/attributeelement~AttributeElement attribute element} over text nodes, these attributes will be set
	 * on that attribute element. If the descriptor is applied to an element, usually these attributes will be set on that element, however,
	 * this depends on how the element converts the descriptor.
	 */
	attributes?: Record<string, string>;
}

/**
 * A filtering function used to choose model child nodes to be downcasted into the specific view
 * {@link module:engine/view/downcastwriter~DowncastWriter#createSlot "slot"} while executing the
 * {@link module:engine/conversion/downcasthelpers~DowncastHelpers#elementToStructure `elementToStructure()`} converter.
 *
 * @callback module:engine/conversion/downcasthelpers~SlotFilter
 *
 * @param node A model node.
 * @returns Whether the provided model node should be downcasted into this slot.
 *
 * @see module:engine/view/downcastwriter~DowncastWriter#createSlot
 * @see module:engine/conversion/downcasthelpers~DowncastHelpers#elementToStructure
 * @see module:engine/conversion/downcasthelpers~insertStructure
 */
export type SlotFilter = ( node: ModelNode ) => boolean;

/**
 * A view element creator function that takes the model element and {@link module:engine/conversion/downcastdispatcher~DowncastConversionApi
 * downcast conversion API} as parameters and returns a view container element.
 *
 * @callback module:engine/conversion/downcasthelpers~ElementCreatorFunction
 *
 * @param element The model element to be converted to the view structure.
 * @param conversionApi The conversion interface.
 * @param data Additional information about the change (same as for
 * {@link module:engine/conversion/downcastdispatcher~DowncastDispatcher#event:insert `insert`} event).
 * @param data.item Inserted item.
 * @param data.range Range spanning over inserted item.
 * @returns The view element.
 *
 * @see module:engine/conversion/downcasthelpers~DowncastHelpers#elementToElement
 * @see module:engine/conversion/downcasthelpers~insertElement
 */
export type ElementCreatorFunction = (
	element: ModelElement,
	conversionApi: DowncastConversionApi,
	data: {
		item: ModelItem;
		range: ModelRange;
	}
) => ViewElement | null;

/**
 * A function that takes the model element and {@link module:engine/conversion/downcastdispatcher~DowncastConversionApi downcast
 * conversion API} as parameters and returns a view container element with slots for model child nodes to be converted into.
 *
 * @callback module:engine/conversion/downcasthelpers~StructureCreatorFunction
 *
 * @param element The model element to be converted to the view structure.
 * @param conversionApi The conversion interface.
 * @param data Additional information about the change (same as for
 * {@link module:engine/conversion/downcastdispatcher~DowncastDispatcher#event:insert `insert`} event).
 * @param data.item Inserted item.
 * @param data.range Range spanning over inserted item.
 * @returns The view structure with slots for model child nodes.
 *
 * @see module:engine/conversion/downcasthelpers~DowncastHelpers#elementToStructure
 * @see module:engine/conversion/downcasthelpers~insertStructure
 */
export type StructureCreatorFunction = ElementCreatorFunction;

/**
 * A view element creator function that takes the model attribute value and
 * {@link module:engine/conversion/downcastdispatcher~DowncastConversionApi downcast conversion API} as parameters and returns a view
 * attribute element.
 *
 * @callback module:engine/conversion/downcasthelpers~AttributeElementCreatorFunction
 *
 * @param attributeValue The model attribute value to be converted to the view attribute element.
 * @param conversionApi The conversion interface.
 * @param data Additional information about the change (same as for
 * {@link module:engine/conversion/downcastdispatcher~DowncastDispatcher#event:attribute `attribute`} event).
 * @param data.item Changed item or converted selection.
 * @param data.range Range spanning over changed item or selection range.
 * @param data.attributeKey Attribute key.
 * @param data.attributeOldValue Attribute value before the change. This is `null` when selection attribute is converted.
 * @param data.attributeNewValue New attribute value.
 * @returns The view attribute element.
 *
 * @see module:engine/conversion/downcasthelpers~DowncastHelpers#attributeToElement
 * @see module:engine/conversion/downcasthelpers~wrap
 */
export type AttributeElementCreatorFunction = (
	attributeValue: any,
	conversionApi: DowncastConversionApi,
	data: {
		item: ModelItem | ModelSelection | ModelDocumentSelection;
		range: ModelRange;
		attributeKey: string;
		attributeOldValue: unknown;
		attributeNewValue: unknown;
	}
) => ViewAttributeElement | null;

/**
 * A function that takes the model attribute value and
 * {@link module:engine/conversion/downcastdispatcher~DowncastConversionApi downcast conversion API}
 * as parameters.
 *
 * @callback module:engine/conversion/downcasthelpers~AttributeCreatorFunction
 *
 * @param attributeValue The model attribute value to be converted to the view attribute element.
 * @param conversionApi The conversion interface.
 * @param data Additional information about the change (same as for
 * {@link module:engine/conversion/downcastdispatcher~DowncastDispatcher#event:attribute `attribute`} event).
 * @param data.item Changed item or converted selection.
 * @param data.range Range spanning over changed item or selection range.
 * @param data.attributeKey Attribute key.
 * @param data.attributeOldValue Attribute value before the change. This is `null` when selection attribute is converted.
 * @param data.attributeNewValue New attribute value.
 * @returns A `{ key, value }` object. If `key` is `'class'`, `value` can be a `String` or an
 * array of `String`s. If `key` is `'style'`, `value` is an object with key-value pairs. In other cases, `value` is a `String`.
 *
 * @see module:engine/conversion/downcasthelpers~DowncastHelpers#attributeToAttribute
 */
export type AttributeCreatorFunction = (
	attributeValue: unknown,
	conversionApi: DowncastConversionApi,
	data: {
		item: ModelItem;
		range: ModelRange;
		attributeKey: string;
		attributeOldValue: unknown;
		attributeNewValue: unknown;
	}
) => AttributeDescriptor | null;

export type AttributeDescriptor = {
	key: 'class';
	value: string | Array<string>;
} | {
	key: 'style';
	value: Record<string, string>;
} | {
	key: Exclude<string, 'class' | 'style'>;
	value: string;
};

export type MarkerElementCreatorFunction = (
	data: {
		markerRange: ModelRange;
		markerName: string;
		isOpening?: boolean;
	},
	conversionApi: DowncastConversionApi
) => UIElement | null;

export type HighlightDescriptorCreatorFunction = (
	data: {
		markerRange: ModelRange;
		markerName: string;
	},
	conversionApi: DowncastConversionApi
) => HighlightDescriptor | null;

export type AddHighlightCallback = (
	viewElement: ViewElement,
	descriptor: HighlightDescriptor,
	writer: DowncastWriter
) => void;

export type RemoveHighlightCallback = (
	viewElement: ViewElement,
	id: string,
	writer: DowncastWriter
) => void;

export type MarkerDataCreatorFunction = (
	markerName: string,
	conversionApi: DowncastConversionApi
) => { name: string; group: string } | null;

/**
 * A function that is expected to consume all the consumables that were used by the element creator.
 *
 * @callback module:engine/conversion/downcasthelpers~ConsumerFunction
 *
 * @param element The model element to be converted to the view structure.
 * @param consumable The `ModelConsumable` same as in
 * {@link module:engine/conversion/downcastdispatcher~DowncastConversionApi#consumable `DowncastConversionApi.consumable`}.
 * @param options.preflight Whether should consume or just check if can be consumed.
 * @returns `true` if all consumable values were available and were consumed, `false` otherwise.
 *
 * @see module:engine/conversion/downcasthelpers~insertStructure
 */
export type ConsumerFunction = (
	element: ModelElement,
	consumable: ModelConsumable,
	options?: { preflight?: boolean }
) => boolean | null;<|MERGE_RESOLUTION|>--- conflicted
+++ resolved
@@ -60,13 +60,9 @@
 /**
  * Downcast conversion helper functions.
  *
-<<<<<<< HEAD
- * Learn more about {@glink framework/guides/deep-dive/conversion/downcast downcast helpers}.
-=======
  * Learn more about {@glink framework/deep-dive/conversion/downcast downcast helpers}.
  *
  * @extends module:engine/conversion/conversionhelpers~ConversionHelpers
->>>>>>> 4fd7e567
  */
 export default class DowncastHelpers extends ConversionHelpers<DowncastDispatcher> {
 	/**
