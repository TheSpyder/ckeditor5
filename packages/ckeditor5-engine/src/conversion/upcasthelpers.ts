--- conflicted
+++ resolved
@@ -31,13 +31,9 @@
 /**
  * Upcast conversion helper functions.
  *
-<<<<<<< HEAD
- * Learn more about {@glink framework/guides/deep-dive/conversion/upcast upcast helpers}.
-=======
  * Learn more about {@glink framework/deep-dive/conversion/upcast upcast helpers}.
  *
  * @extends module:engine/conversion/conversionhelpers~ConversionHelpers
->>>>>>> 4fd7e567
  */
 export default class UpcastHelpers extends ConversionHelpers<UpcastDispatcher> {
 	/**
