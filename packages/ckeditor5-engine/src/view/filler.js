/**
 * @license Copyright (c) 2003-2017, CKSource - Frederico Knabben. All rights reserved.
 * For licensing, see LICENSE.md.
 */

/* globals window, Text */

import { keyCodes } from '@ckeditor/ckeditor5-utils/src/keyboard';

/**
 * Set of utils related to block and inline fillers handling.
 *
 * Browsers do not allow to put caret in elements which does not have height. Because of it, we need to fill all
 * empty elements which should be selectable with elements or characters called "fillers". Unfortunately there is no one
 * universal filler, this is why two types are uses:
 *
 * * Block filler is an element which fill block elements, like `<p>`. CKEditor uses `<br>` as a block filler during the editing,
 * as browsers do natively. So instead of an empty `<p>` there will be `<p><br></p>`. The advantage of block filler is that
 * it is transparent for the selection, so when the caret is before the `<br>` and user presses right arrow he will be
 * moved to the next paragraph, not after the `<br>`. The disadvantage is that it breaks a block, so it can not be used
 * in the middle of a line of text. The {@link module:engine/view/filler~BR_FILLER `<br>` filler} can be replaced with any other
 * character in the data output, for instance {@link module:engine/view/filler~NBSP_FILLER non-breaking space}.
 *
 * * Inline filler is a filler which does not break a line of text, so it can be used inside the text, for instance in the empty
 * `<b>` surrendered by text: `foo<b></b>bar`, if we want to put the caret there. CKEditor uses a sequence of the zero-width
 * spaces as an {@link module:engine/view/filler~INLINE_FILLER inline filler} having the predetermined
 * {@link module:engine/view/filler~INLINE_FILLER_LENGTH length}. A sequence is used, instead of a single character to
 * avoid treating random zero-width spaces as the inline filler. Disadvantage of the inline filler is that it is not
 * transparent for the selection. The arrow key moves the caret between zero-width spaces characters, so the additional
 * code is needed to handle the caret.
 *
 * Both inline and block fillers are handled by the {@link module:engine/view/renderer~Renderer renderer} and are not present in the
 * view.
 *
 * @module engine/view/filler
 */

/**
 * `<br> filler creator. This is a function which creates `<br data-cke-filler="true">` element.
 * It defines how the filler is created.
 *
 * @see module:engine/view/filler~NBSP_FILLER
 * @function
 */
export const BR_FILLER = ( domDocument ) => {
	const fillerBr = domDocument.createElement( 'br' );
	fillerBr.dataset.ckeFiller = true;

	return fillerBr;
};

/**
 * Non-breaking space filler creator. This is a function which creates `&nbsp;` text node.
 * It defines how the filler is created.
 *
 * @see module:engine/view/filler~BR_FILLER
 * @function
 */
export const NBSP_FILLER = ( domDocument ) => domDocument.createTextNode( '\u00A0' );

/**
 * Length of the {@link module:engine/view/filler~INLINE_FILLER INLINE_FILLER}.
 */
export const INLINE_FILLER_LENGTH = 7;

/**
 * Inline filler which is sequence of the zero width spaces.
 */
export let INLINE_FILLER = '';

for ( let i = 0; i < INLINE_FILLER_LENGTH; i++ ) {
	INLINE_FILLER += '\u200b';
}

/**
 * Checks if the node is a text node which starts with the {@link module:engine/view/filler~INLINE_FILLER inline filler}.
 *
 *		startsWithFiller( document.createTextNode( INLINE_FILLER ) ); // true
 *		startsWithFiller( document.createTextNode( INLINE_FILLER + 'foo' ) ); // true
 *		startsWithFiller( document.createTextNode( 'foo' ) ); // false
 *		startsWithFiller( document.createElement( 'p' ) ); // false
 *
 * @param {Node} domNode DOM node.
 * @returns {Boolean} True if the text node starts with the {@link module:engine/view/filler~INLINE_FILLER inline filler}.
 */
export function startsWithFiller( domNode ) {
	return ( domNode instanceof Text ) && ( domNode.data.substr( 0, INLINE_FILLER_LENGTH ) === INLINE_FILLER );
}

/**
 * Checks if the text node contains only the {@link module:engine/view/filler~INLINE_FILLER inline filler}.
 *
 *		isInlineFiller( document.createTextNode( INLINE_FILLER ) ); // true
 *		isInlineFiller( document.createTextNode( INLINE_FILLER + 'foo' ) ); // false
 *
 * @param {Text} domText DOM text node.
 * @returns {Boolean} True if the text node contains only the {@link module:engine/view/filler~INLINE_FILLER inline filler}.
 */
export function isInlineFiller( domText ) {
	return domText.data.length == INLINE_FILLER_LENGTH && startsWithFiller( domText );
}

/**
 * Get string data from the text node, removing an {@link module:engine/view/filler~INLINE_FILLER inline filler} from it,
 * if text node contains it.
 *
 *		getDataWithoutFiller( document.createTextNode( INLINE_FILLER + 'foo' ) ) == 'foo' // true
 *		getDataWithoutFiller( document.createTextNode( 'foo' ) ) == 'foo' // true
 *
 * @param {Text} domText DOM text node, possible with inline filler.
 * @returns {String} Data without filler.
 */
export function getDataWithoutFiller( domText ) {
	if ( startsWithFiller( domText ) ) {
		return domText.data.slice( INLINE_FILLER_LENGTH );
	} else {
		return domText.data;
	}
}

// Cache block fillers templates to improve performance.
const templateBlockFillers = new WeakMap();

/**
 * Checks if the node is an instance of the block filler of the given type.
 *
 *		const brFillerInstance = BR_FILLER( document );
 *		isBlockFiller( brFillerInstance, BR_FILLER ); // true
 *
 * @param {Node} domNode DOM node to check.
 * @param {Function} blockFiller Block filler creator.
 * @returns {Boolean} True if text node contains only {@link module:engine/view/filler~INLINE_FILLER inline filler}.
 */
export function isBlockFiller( domNode, blockFiller ) {
	let templateBlockFiller = templateBlockFillers.get( blockFiller );

	if ( !templateBlockFiller ) {
		templateBlockFiller = blockFiller( window.document );
		templateBlockFillers.set( blockFiller, templateBlockFiller );
	}

	return domNode.isEqualNode( templateBlockFiller );
}

/**
 * Assign key observer which move cursor from the end of the inline filler to the beginning of it when
 * the left arrow is pressed, so the filler does not break navigation.
 *
 * @param {module:engine/view/document~Document} document Document instance we should inject quirks handling on.
 */
export function injectQuirksHandling( document ) {
	document.on( 'keydown', jumpOverInlineFiller );
}

// Move cursor from the end of the inline filler to the beginning of it when, so the filler does not break navigation.
function jumpOverInlineFiller( evt, data ) {
	if ( data.keyCode == keyCodes.arrowleft ) {
		const domSelection = data.domTarget.ownerDocument.defaultView.getSelection();

		if ( domSelection.rangeCount == 1 && domSelection.getRangeAt( 0 ).collapsed ) {
			const domParent = domSelection.getRangeAt( 0 ).startContainer;
			const domOffset = domSelection.getRangeAt( 0 ).startOffset;

			if ( startsWithFiller( domParent ) && domOffset <= INLINE_FILLER_LENGTH ) {
<<<<<<< HEAD
				const domRange = domParent.ownerDocument.createRange();

				domRange.setStart( domParent, 0 );
				domRange.collapse( true );
				domSelection.removeAllRanges();
				domSelection.addRange( domRange );
=======
				domSelection.collapse( domParent, 0 );
>>>>>>> 15832f1c
			}
		}
	}
}<|MERGE_RESOLUTION|>--- conflicted
+++ resolved
@@ -162,16 +162,7 @@
 			const domOffset = domSelection.getRangeAt( 0 ).startOffset;
 
 			if ( startsWithFiller( domParent ) && domOffset <= INLINE_FILLER_LENGTH ) {
-<<<<<<< HEAD
-				const domRange = domParent.ownerDocument.createRange();
-
-				domRange.setStart( domParent, 0 );
-				domRange.collapse( true );
-				domSelection.removeAllRanges();
-				domSelection.addRange( domRange );
-=======
 				domSelection.collapse( domParent, 0 );
->>>>>>> 15832f1c
 			}
 		}
 	}
