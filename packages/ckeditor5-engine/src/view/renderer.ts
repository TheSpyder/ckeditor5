/**
 * @license Copyright (c) 2003-2022, CKSource Holding sp. z o.o. All rights reserved.
 * For licensing, see LICENSE.md or https://ckeditor.com/legal/ckeditor-oss-license
 */

/**
 * @module engine/view/renderer
 */

import ViewText from './text';
import ViewPosition from './position';
import { INLINE_FILLER, INLINE_FILLER_LENGTH, startsWithFiller, isInlineFiller } from './filler';

import { default as diff, type DiffResult } from '@ckeditor/ckeditor5-utils/src/diff';
import insertAt from '@ckeditor/ckeditor5-utils/src/dom/insertat';
import remove from '@ckeditor/ckeditor5-utils/src/dom/remove';
import { Observable, type ChangeEvent as ObservableChangeEvent } from '@ckeditor/ckeditor5-utils/src/observablemixin';
import CKEditorError from '@ckeditor/ckeditor5-utils/src/ckeditorerror';
import isText from '@ckeditor/ckeditor5-utils/src/dom/istext';
import isComment from '@ckeditor/ckeditor5-utils/src/dom/iscomment';
import isNode from '@ckeditor/ckeditor5-utils/src/dom/isnode';
import fastDiff from '@ckeditor/ckeditor5-utils/src/fastdiff';
import env from '@ckeditor/ckeditor5-utils/src/env';

import type { ChangeType } from './document';
import type DocumentSelection from './documentselection';
import type DomConverter from './domconverter';
import type ViewElement from './element';
import type ViewNode from './node';

import '../../theme/renderer.css';

type DomText = globalThis.Text;
type DomNode = globalThis.Node;
type DomDocument = globalThis.Document;
type DomElement = globalThis.HTMLElement;
type DomSelection = globalThis.Selection;

/**
 * Renderer is responsible for updating the DOM structure and the DOM selection based on
 * the {@link module:engine/view/renderer~Renderer#markToSync information about updated view nodes}.
 * In other words, it renders the view to the DOM.
 *
 * Its main responsibility is to make only the necessary, minimal changes to the DOM. However, unlike in many
 * virtual DOM implementations, the primary reason for doing minimal changes is not the performance but ensuring
 * that native editing features such as text composition, autocompletion, spell checking, selection's x-index are
 * affected as little as possible.
 *
 * Renderer uses {@link module:engine/view/domconverter~DomConverter} to transform view nodes and positions
 * to and from the DOM.
 */
export default class Renderer extends Observable {
	public readonly domDocuments: Set<DomDocument>;
	public readonly domConverter: DomConverter;
	public readonly markedAttributes: Set<ViewElement>;
	public readonly markedChildren: Set<ViewElement>;
	public readonly markedTexts: Set<ViewNode>;
	public readonly selection: DocumentSelection;

	declare public readonly isFocused: boolean;
	declare public readonly isSelecting: boolean;
	declare public readonly isComposing: boolean;

	private _inlineFiller: DomText | null;
	private _fakeSelectionContainer: DomElement | null;

	/**
	 * Creates a renderer instance.
	 *
	 * @param {module:engine/view/domconverter~DomConverter} domConverter Converter instance.
	 * @param {module:engine/view/documentselection~DocumentSelection} selection View selection.
	 */
	constructor( domConverter: DomConverter, selection: DocumentSelection ) {
		super();

		/**
		 * Set of DOM Documents instances.
		 *
		 * @readonly
		 * @member {Set.<Document>}
		 */
		this.domDocuments = new Set();

		/**
		 * Converter instance.
		 *
		 * @readonly
		 * @member {module:engine/view/domconverter~DomConverter}
		 */
		this.domConverter = domConverter;

		/**
		 * Set of nodes which attributes changed and may need to be rendered.
		 *
		 * @readonly
		 * @member {Set.<module:engine/view/node~ViewNode>}
		 */
		this.markedAttributes = new Set();

		/**
		 * Set of elements which child lists changed and may need to be rendered.
		 *
		 * @readonly
		 * @member {Set.<module:engine/view/node~ViewNode>}
		 */
		this.markedChildren = new Set();

		/**
		 * Set of text nodes which text data changed and may need to be rendered.
		 *
		 * @readonly
		 * @member {Set.<module:engine/view/node~ViewNode>}
		 */
		this.markedTexts = new Set();

		/**
		 * View selection. Renderer updates DOM selection based on the view selection.
		 *
		 * @readonly
		 * @member {module:engine/view/documentselection~DocumentSelection}
		 */
		this.selection = selection;

		/**
		 * Indicates if the view document is focused and selection can be rendered. Selection will not be rendered if
		 * this is set to `false`.
		 *
		 * @member {Boolean}
		 * @observable
		 */
		this.set( 'isFocused', false );

		/**
		 * Indicates whether the user is making a selection in the document (e.g. holding the mouse button and moving the cursor).
		 * When they stop selecting, the property goes back to `false`.
		 *
		 * Note: In some browsers, the renderer will stop rendering the selection and inline fillers while the user is making
		 * a selection to avoid glitches in DOM selection
		 * (https://github.com/ckeditor/ckeditor5/issues/10562, https://github.com/ckeditor/ckeditor5/issues/10723).
		 *
		 * @member {Boolean}
		 * @observable
		 */
		this.set( 'isSelecting', false );

		// Rendering the selection and inline filler manipulation should be postponed in (non-Android) Blink until the user finishes
		// creating the selection in DOM to avoid accidental selection collapsing
		// (https://github.com/ckeditor/ckeditor5/issues/10562, https://github.com/ckeditor/ckeditor5/issues/10723).
		// When the user stops selecting, all pending changes should be rendered ASAP, though.
		if ( env.isBlink && !env.isAndroid ) {
			this.on<ObservableChangeEvent>( 'change:isSelecting', () => {
				if ( !this.isSelecting ) {
					this.render();
				}
			} );
		}

		/**
		 * True if composition is in progress inside the document.
		 *
		 * This property is bound to the {@link module:engine/view/document~Document#isComposing `Document#isComposing`} property.
		 *
		 * @member {Boolean}
		 * @observable
		 */
		this.set( 'isComposing', false );

		this.on( 'change:isComposing', () => {
			if ( !this.isComposing ) {
				this.render();
			}
		} );

		/**
		 * The text node in which the inline filler was rendered.
		 *
		 * @private
		 * @member {Text}
		 */
		this._inlineFiller = null;

		/**
		 * DOM element containing fake selection.
		 *
		 * @private
		 * @type {null|HTMLElement}
		 */
		this._fakeSelectionContainer = null;
	}

	/**
	 * Marks a view node to be updated in the DOM by {@link #render `render()`}.
	 *
	 * Note that only view nodes whose parents have corresponding DOM elements need to be marked to be synchronized.
	 *
	 * @see #markedAttributes
	 * @see #markedChildren
	 * @see #markedTexts
	 *
	 * @param {module:engine/view/document~ChangeType} type Type of the change.
	 * @param {module:engine/view/node~ViewNode} node ViewNode to be marked.
	 */
	public markToSync( type: ChangeType, node: ViewNode ): void {
		if ( type === 'text' ) {
			if ( this.domConverter.mapViewToDom( node.parent! ) ) {
				this.markedTexts.add( node );
			}
		} else {
			// If the node has no DOM element it is not rendered yet,
			// its children/attributes do not need to be marked to be sync.
			if ( !this.domConverter.mapViewToDom( node as ViewElement ) ) {
				return;
			}

			if ( type === 'attributes' ) {
				this.markedAttributes.add( node as ViewElement );
			} else if ( type === 'children' ) {
				this.markedChildren.add( node as ViewElement );
			} else {
				/**
				 * Unknown type passed to Renderer.markToSync.
				 *
				 * @error view-renderer-unknown-type
				 */
				throw new CKEditorError( 'view-renderer-unknown-type', this );
			}
		}
	}

	/**
	 * Renders all buffered changes ({@link #markedAttributes}, {@link #markedChildren} and {@link #markedTexts}) and
	 * the current view selection (if needed) to the DOM by applying a minimal set of changes to it.
	 *
	 * Renderer tries not to break the text composition (e.g. IME) and x-index of the selection,
	 * so it does as little as it is needed to update the DOM.
	 *
	 * Renderer also handles {@link module:engine/view/filler fillers}. Especially, it checks if the inline filler is needed
	 * at the selection position and adds or removes it. To prevent breaking text composition inline filler will not be
	 * removed as long as the selection is in the text node which needed it at first.
	 */
	public render(): void {
		// Ignore rendering while in the composition mode. Composition events are not cancellable and browser will modify the DOM tree.
		// All marked elements, attributes, etc. will wait until next render after the composition ends.
		// On Android composition events are immediately applied to the model, so we don't need to skip rendering,
		// and we should not do it because the difference between view and DOM could lead to position mapping problems.
		if ( this.isComposing && !env.isAndroid ) {
			// @if CK_DEBUG_TYPING // if ( window.logCKETyping ) {
			// @if CK_DEBUG_TYPING // 	console.info( '%c[Renderer]%c Rendering aborted while isComposing',
			// @if CK_DEBUG_TYPING // 		'color: green;font-weight: bold', ''
			// @if CK_DEBUG_TYPING // 	);
			// @if CK_DEBUG_TYPING // }

			return;
		}

		// @if CK_DEBUG_TYPING // if ( window.logCKETyping ) {
		// @if CK_DEBUG_TYPING // 	console.group( '%c[Renderer]%c Rendering',
		// @if CK_DEBUG_TYPING // 		'color: green;font-weight: bold', ''
		// @if CK_DEBUG_TYPING // 	);
		// @if CK_DEBUG_TYPING // }

		let inlineFillerPosition: ViewPosition | null = null;
		const isInlineFillerRenderingPossible = env.isBlink && !env.isAndroid ? !this.isSelecting : true;

		// Refresh mappings.
		for ( const element of this.markedChildren ) {
			this._updateChildrenMappings( element );
		}

		// Don't manipulate inline fillers while the selection is being made in (non-Android) Blink to prevent accidental
		// DOM selection collapsing
		// (https://github.com/ckeditor/ckeditor5/issues/10562, https://github.com/ckeditor/ckeditor5/issues/10723).
		if ( isInlineFillerRenderingPossible ) {
			// There was inline filler rendered in the DOM but it's not
			// at the selection position any more, so we can remove it
			// (cause even if it's needed, it must be placed in another location).
			if ( this._inlineFiller && !this._isSelectionInInlineFiller() ) {
				this._removeInlineFiller();
			}

			// If we've got the filler, let's try to guess its position in the view.
			if ( this._inlineFiller ) {
				inlineFillerPosition = this._getInlineFillerPosition();
			}
			// Otherwise, if it's needed, create it at the selection position.
			else if ( this._needsInlineFillerAtSelection() ) {
				inlineFillerPosition = this.selection.getFirstPosition()!;

				// Do not use `markToSync` so it will be added even if the parent is already added.
				this.markedChildren.add( inlineFillerPosition.parent as ViewElement );
			}
		}
		// Make sure the inline filler has any parent, so it can be mapped to view position by DomConverter.
		else if ( this._inlineFiller && this._inlineFiller.parentNode ) {
			// While the user is making selection, preserve the inline filler at its original position.
			inlineFillerPosition = this.domConverter.domPositionToView( this._inlineFiller )!;

			// While down-casting the document selection attributes, all existing empty
			// attribute elements (for selection position) are removed from the view and DOM,
			// so make sure that we were able to map filler position.
			// https://github.com/ckeditor/ckeditor5/issues/12026
			if ( inlineFillerPosition && inlineFillerPosition.parent.is( '$text' ) ) {
				// The inline filler position is expected to be before the text node.
				inlineFillerPosition = ViewPosition._createBefore( inlineFillerPosition.parent );
			}
		}

		for ( const element of this.markedAttributes ) {
			this._updateAttrs( element );
		}

		for ( const element of this.markedChildren ) {
			this._updateChildren( element, { inlineFillerPosition } );
		}

		for ( const node of this.markedTexts ) {
			if ( !this.markedChildren.has( node.parent as ViewElement ) && this.domConverter.mapViewToDom( node.parent as ViewElement ) ) {
				this._updateText( node as ViewText, { inlineFillerPosition } );
			}
		}

		// * Check whether the inline filler is required and where it really is in the DOM.
		//   At this point in most cases it will be in the DOM, but there are exceptions.
		//   For example, if the inline filler was deep in the created DOM structure, it will not be created.
		//   Similarly, if it was removed at the beginning of this function and then neither text nor children were updated,
		//   it will not be present. Fix those and similar scenarios.
		// * Don't manipulate inline fillers while the selection is being made in (non-Android) Blink to prevent accidental
		//   DOM selection collapsing
		//   (https://github.com/ckeditor/ckeditor5/issues/10562, https://github.com/ckeditor/ckeditor5/issues/10723).
		if ( isInlineFillerRenderingPossible ) {
			if ( inlineFillerPosition ) {
				const fillerDomPosition = this.domConverter.viewPositionToDom( inlineFillerPosition )!;
				const domDocument = fillerDomPosition.parent.ownerDocument!;

				if ( !startsWithFiller( fillerDomPosition.parent ) ) {
					// Filler has not been created at filler position. Create it now.
					this._inlineFiller = addInlineFiller( domDocument, fillerDomPosition.parent, fillerDomPosition.offset );
				} else {
					// Filler has been found, save it.
					this._inlineFiller = fillerDomPosition.parent as DomText;
				}
			} else {
				// There is no filler needed.
				this._inlineFiller = null;
			}
		}

		// First focus the new editing host, then update the selection.
		// Otherwise, FF may throw an error (https://github.com/ckeditor/ckeditor5/issues/721).
		this._updateFocus();
		this._updateSelection();

		this.markedTexts.clear();
		this.markedAttributes.clear();
		this.markedChildren.clear();

		// @if CK_DEBUG_TYPING // if ( window.logCKETyping ) {
		// @if CK_DEBUG_TYPING // 	console.groupEnd();
		// @if CK_DEBUG_TYPING // }
	}

	/**
	 * Updates mappings of view element's children.
	 *
	 * Children that were replaced in the view structure by similar elements (same tag name) are treated as 'replaced'.
	 * This means that their mappings can be updated so the new view elements are mapped to the existing DOM elements.
	 * Thanks to that these elements do not need to be re-rendered completely.
	 *
	 * @private
	 * @param {module:engine/view/node~ViewNode} viewElement The view element whose children mappings will be updated.
	 */
	private _updateChildrenMappings( viewElement: ViewElement ): void {
		const domElement = this.domConverter.mapViewToDom( viewElement );

		if ( !domElement ) {
			// If there is no `domElement` it means that it was already removed from DOM and there is no need to process it.
			return;
		}

		// Removing nodes from the DOM as we iterate can cause `actualDomChildren`
		// (which is a live-updating `NodeList`) to get out of sync with the
		// indices that we compute as we iterate over `actions`.
		// This would produce incorrect element mappings.
		//
		// Converting live list to an array to make the list static.
		const actualDomChildren = Array.from(
			this.domConverter.mapViewToDom( viewElement )!.childNodes
		);
		const expectedDomChildren = Array.from(
			this.domConverter.viewChildrenToDom( viewElement, { withChildren: false } )
		);
		const diff = this._diffNodeLists( actualDomChildren, expectedDomChildren );
		const actions = this._findReplaceActions( diff, actualDomChildren, expectedDomChildren );

		if ( actions.indexOf( 'replace' ) !== -1 ) {
			const counter = { equal: 0, insert: 0, delete: 0 };

			for ( const action of actions ) {
				if ( action === 'replace' ) {
					const insertIndex = counter.equal + counter.insert;
					const deleteIndex = counter.equal + counter.delete;
					const viewChild = viewElement.getChild( insertIndex );

					// UIElement and RawElement are special cases. Their children are not stored in a view (#799)
					// so we cannot use them with replacing flow (since they use view children during rendering
					// which will always result in rendering empty elements).
					if ( viewChild && !( viewChild.is( 'uiElement' ) || viewChild.is( 'rawElement' ) ) ) {
						this._updateElementMappings( viewChild as ViewElement, actualDomChildren[ deleteIndex ] as DomElement );
					}

					remove( expectedDomChildren[ insertIndex ] );
					counter.equal++;
				} else {
					counter[ action ]++;
				}
			}
		}
	}

	/**
	 * Updates mappings of a given view element.
	 *
	 * @private
	 * @param {module:engine/view/node~ViewNode} viewElement The view element whose mappings will be updated.
	 * @param {ViewNode} domElement The DOM element representing the given view element.
	 */
	private _updateElementMappings( viewElement: ViewElement, domElement: DomElement ): void {
		// Remap 'DomConverter' bindings.
		this.domConverter.unbindDomElement( domElement );
		this.domConverter.bindElements( domElement, viewElement );

		// View element may have children which needs to be updated, but are not marked, mark them to update.
		this.markedChildren.add( viewElement );

		// Because we replace new view element mapping with the existing one, the corresponding DOM element
		// will not be rerendered. The new view element may have different attributes than the previous one.
		// Since its corresponding DOM element will not be rerendered, new attributes will not be added
		// to the DOM, so we need to mark it here to make sure its attributes gets updated. See #1427 for more
		// detailed case study.
		// Also there are cases where replaced element is removed from the view structure and then has
		// its attributes changed or removed. In such cases the element will not be present in `markedAttributes`
		// and also may be the same (`element.isSimilar()`) as the reused element not having its attributes updated.
		// To prevent such situations we always mark reused element to have its attributes rerenderd (#1560).
		this.markedAttributes.add( viewElement );
	}

	/**
	 * Gets the position of the inline filler based on the current selection.
	 * Here, we assume that we know that the filler is needed and
	 * {@link #_isSelectionInInlineFiller is at the selection position}, and, since it is needed,
	 * it is somewhere at the selection position.
	 *
	 * Note: The filler position cannot be restored based on the filler's DOM text node, because
	 * when this method is called (before rendering), the bindings will often be broken. View-to-DOM
	 * bindings are only dependable after rendering.
	 *
	 * @private
	 * @returns {module:engine/view/position~Position}
	 */
	private _getInlineFillerPosition(): ViewPosition {
		const firstPos = this.selection.getFirstPosition()!;

		if ( firstPos.parent.is( '$text' ) ) {
			return ViewPosition._createBefore( firstPos.parent );
		} else {
			return firstPos;
		}
	}

	/**
	 * Returns `true` if the selection has not left the inline filler's text node.
	 * If it is `true`, it means that the filler had been added for a reason and the selection did not
	 * leave the filler's text node. For example, the user can be in the middle of a composition so it should not be touched.
	 *
	 * @private
	 * @returns {Boolean} `true` if the inline filler and selection are in the same place.
	 */
	private _isSelectionInInlineFiller(): boolean {
		if ( this.selection.rangeCount != 1 || !this.selection.isCollapsed ) {
			return false;
		}

		// Note, we can't check if selection's position equals position of the
		// this._inlineFiller node, because of #663. We may not be able to calculate
		// the filler's position in the view at this stage.
		// Instead, we check it the other way – whether selection is anchored in
		// that text node or next to it.

		// Possible options are:
		// "FILLER{}"
		// "FILLERadded-text{}"
		const selectionPosition = this.selection.getFirstPosition()!;
		const position = this.domConverter.viewPositionToDom( selectionPosition );

		if ( position && isText( position.parent ) && startsWithFiller( position.parent ) ) {
			return true;
		}

		return false;
	}

	/**
	 * Removes the inline filler.
	 *
	 * @private
	 */
	private _removeInlineFiller(): void {
		const domFillerNode = this._inlineFiller!;

		// Something weird happened and the stored node doesn't contain the filler's text.
		if ( !startsWithFiller( domFillerNode ) ) {
			/**
			 * The inline filler node was lost. Most likely, something overwrote the filler text node
			 * in the DOM.
			 *
			 * @error view-renderer-filler-was-lost
			 */
			throw new CKEditorError( 'view-renderer-filler-was-lost', this );
		}

		if ( isInlineFiller( domFillerNode ) ) {
			domFillerNode.remove();
		} else {
			domFillerNode.data = domFillerNode.data.substr( INLINE_FILLER_LENGTH );
		}

		this._inlineFiller = null;
	}

	/**
	 * Checks if the inline {@link module:engine/view/filler filler} should be added.
	 *
	 * @private
	 * @returns {Boolean} `true` if the inline filler should be added.
	 */
	private _needsInlineFillerAtSelection(): boolean {
		if ( this.selection.rangeCount != 1 || !this.selection.isCollapsed ) {
			return false;
		}

		const selectionPosition = this.selection.getFirstPosition()!;
		const selectionParent = selectionPosition.parent;
		const selectionOffset = selectionPosition.offset;

		// If there is no DOM root we do not care about fillers.
		if ( !this.domConverter.mapViewToDom( selectionParent.root ) ) {
			return false;
		}

		if ( !( selectionParent.is( 'element' ) ) ) {
			return false;
		}

		// Prevent adding inline filler inside elements with contenteditable=false.
		// https://github.com/ckeditor/ckeditor5-engine/issues/1170
		if ( !isEditable( selectionParent ) ) {
			return false;
		}

		// We have block filler, we do not need inline one.
		if ( selectionOffset === selectionParent.getFillerOffset!() ) {
			return false;
		}

		const nodeBefore = selectionPosition.nodeBefore;
		const nodeAfter = selectionPosition.nodeAfter;

		if ( nodeBefore instanceof ViewText || nodeAfter instanceof ViewText ) {
			return false;
		}

		// Do not use inline filler while typing outside inline elements on Android.
		// The deleteContentBackward would remove part of the inline filler instead of removing last letter in a link.
		if ( env.isAndroid && ( nodeBefore || nodeAfter ) ) {
			return false;
		}

		return true;
	}

	/**
	 * Checks if text needs to be updated and possibly updates it.
	 *
	 * @private
	 * @param {module:engine/view/text~Text} viewText View text to update.
	 * @param {Object} options
	 * @param {module:engine/view/position~Position} options.inlineFillerPosition The position where the inline
	 * filler should be rendered.
	 */
	private _updateText( viewText: ViewText, options: { inlineFillerPosition?: ViewPosition | null } ) {
		const domText = this.domConverter.findCorrespondingDomText( viewText )!;
		const newDomText = this.domConverter.viewToDom( viewText ) as DomText;

		let expectedText = newDomText.data;
		const filler = options.inlineFillerPosition;

		if ( filler && filler.parent == viewText.parent && filler.offset == viewText.index ) {
			expectedText = INLINE_FILLER + expectedText;
		}

		// @if CK_DEBUG_TYPING // if ( window.logCKETyping ) {
		// @if CK_DEBUG_TYPING // 	console.group( '%c[Renderer]%c Update text',
		// @if CK_DEBUG_TYPING // 		'color: green;font-weight: bold', ''
		// @if CK_DEBUG_TYPING // 	);
		// @if CK_DEBUG_TYPING // }

		updateTextNode( domText, expectedText );

		// @if CK_DEBUG_TYPING // if ( window.logCKETyping ) {
		// @if CK_DEBUG_TYPING // 	console.groupEnd();
		// @if CK_DEBUG_TYPING // }
	}

	/**
	 * Checks if attribute list needs to be updated and possibly updates it.
	 *
	 * @private
	 * @param {module:engine/view/element~Element} viewElement The view element to update.
	 */
	private _updateAttrs( viewElement: ViewElement ): void {
		const domElement = this.domConverter.mapViewToDom( viewElement );

		if ( !domElement ) {
			// If there is no `domElement` it means that 'viewElement' is outdated as its mapping was updated
			// in 'this._updateChildrenMappings()'. There is no need to process it as new view element which
			// replaced old 'viewElement' mapping was also added to 'this.markedAttributes'
			// in 'this._updateChildrenMappings()' so it will be processed separately.
			return;
		}

		const domAttrKeys = Array.from( ( domElement as DomElement ).attributes ).map( attr => attr.name );
		const viewAttrKeys = viewElement.getAttributeKeys();

		// Add or overwrite attributes.
		for ( const key of viewAttrKeys ) {
			this.domConverter.setDomElementAttribute( domElement as DomElement, key, viewElement.getAttribute( key )!, viewElement );
		}

		// Remove from DOM attributes which do not exists in the view.
		for ( const key of domAttrKeys ) {
			// All other attributes not present in the DOM should be removed.
			if ( !viewElement.hasAttribute( key ) ) {
				this.domConverter.removeDomElementAttribute( domElement as DomElement, key );
			}
		}
	}

	/**
	 * Checks if elements child list needs to be updated and possibly updates it.
	 *
	 * Note that on Android, to reduce the risk of composition breaks, it tries to update data of an existing
	 * child text nodes instead of replacing them completely.
	 *
	 * @private
	 * @param {module:engine/view/element~Element} viewElement View element to update.
	 * @param {Object} options
	 * @param {module:engine/view/position~Position} options.inlineFillerPosition The position where the inline
	 * filler should be rendered.
	 */
	private _updateChildren( viewElement: ViewElement, options: { inlineFillerPosition: ViewPosition | null } ) {
		const domElement = this.domConverter.mapViewToDom( viewElement );

		if ( !domElement ) {
			// If there is no `domElement` it means that it was already removed from DOM.
			// There is no need to process it. It will be processed when re-inserted.
			return;
		}

		// @if CK_DEBUG_TYPING // if ( window.logCKETyping ) {
		// @if CK_DEBUG_TYPING // 	console.group( '%c[Renderer]%c Update children',
		// @if CK_DEBUG_TYPING // 		'color: green;font-weight: bold', ''
		// @if CK_DEBUG_TYPING // 	);
		// @if CK_DEBUG_TYPING // }

		// IME on Android inserts a new text node while typing after a link
		// instead of updating an existing text node that follows the link.
		// We must normalize those text nodes so the diff won't get confused.
		// https://github.com/ckeditor/ckeditor5/issues/12574.
		if ( env.isAndroid ) {
			let previousDomNode = null;

			for ( const domNode of Array.from( domElement.childNodes ) ) {
				if ( previousDomNode && isText( previousDomNode ) && isText( domNode ) ) {
					domElement.normalize();

					break;
				}

				previousDomNode = domNode;
			}
		}

		const inlineFillerPosition = options.inlineFillerPosition;
		const actualDomChildren = domElement.childNodes;
		const expectedDomChildren = Array.from(
			this.domConverter.viewChildrenToDom( viewElement, { bind: true } )
		);

		// Inline filler element has to be created as it is present in the DOM, but not in the view. It is required
		// during diffing so text nodes could be compared correctly and also during rendering to maintain
		// proper order and indexes while updating the DOM.
		if ( inlineFillerPosition && inlineFillerPosition.parent === viewElement ) {
			addInlineFiller( ( domElement as DomElement ).ownerDocument, expectedDomChildren, inlineFillerPosition.offset );
		}

		const diff = this._diffNodeLists( actualDomChildren, expectedDomChildren );

		// The rendering is not disabled on Android in the composition mode.
		// Composition events are not cancellable and browser will modify the DOM tree.
		// On Android composition events are immediately applied to the model, so we don't need to skip rendering,
		// and we should not do it because the difference between view and DOM could lead to position mapping problems.
		// Since the composition is fragile and often breaks if the composed text node is replaced while composing
		// we need to make sure that we update the existing text node and not replace it with another one.
		// We don't want to change the behavior on other browsers for safety, but maybe one day cause it seems to make sense.
		// https://github.com/ckeditor/ckeditor5/issues/12455.
		const actions = env.isAndroid ?
			this._findReplaceActions( diff, actualDomChildren, expectedDomChildren, { replaceText: true } ) :
			diff;

		let i = 0;
		const nodesToUnbind: Set<DomNode> = new Set();

		// Handle deletions first.
		// This is to prevent a situation where an element that already exists in `actualDomChildren` is inserted at a different
		// index in `actualDomChildren`. Since `actualDomChildren` is a `NodeList`, this works like move, not like an insert,
		// and it disrupts the whole algorithm. See https://github.com/ckeditor/ckeditor5/issues/6367.
		//
		// It doesn't matter in what order we remove or add nodes, as long as we remove and add correct nodes at correct indexes.
		for ( const action of actions ) {
			if ( action === 'delete' ) {
				// @if CK_DEBUG_TYPING // if ( window.logCKETyping ) {
				// @if CK_DEBUG_TYPING // 	console.info( '%c[Renderer]%c Remove node',
				// @if CK_DEBUG_TYPING // 		'color: green;font-weight: bold', '', actualDomChildren[ i ]
				// @if CK_DEBUG_TYPING // 	);
				// @if CK_DEBUG_TYPING // }
				nodesToUnbind.add( actualDomChildren[ i ] as DomElement );
				remove( actualDomChildren[ i ] );
			} else if ( action === 'equal' || action === 'replace' ) {
				i++;
			}
		}

		i = 0;

		for ( const action of actions ) {
			if ( action === 'insert' ) {
				// @if CK_DEBUG_TYPING // if ( window.logCKETyping ) {
				// @if CK_DEBUG_TYPING // 	console.info( '%c[Renderer]%c Insert node',
				// @if CK_DEBUG_TYPING // 		'color: green;font-weight: bold', '', expectedDomChildren[ i ]
				// @if CK_DEBUG_TYPING // 	);
				// @if CK_DEBUG_TYPING // }

				insertAt( domElement as DomElement, i, expectedDomChildren[ i ] );
				i++;
			}
			// Update the existing text node data. Note that replace action is generated only for Android for now.
			else if ( action === 'replace' ) {
				// @if CK_DEBUG_TYPING // if ( window.logCKETyping ) {
				// @if CK_DEBUG_TYPING // 	console.group( '%c[Renderer]%c Update text node',
				// @if CK_DEBUG_TYPING // 		'color: green;font-weight: bold', ''
				// @if CK_DEBUG_TYPING // 	);
				// @if CK_DEBUG_TYPING // }

				updateTextNode( actualDomChildren[ i ] as DomText, ( expectedDomChildren[ i ] as DomText ).data );
				i++;

				// @if CK_DEBUG_TYPING // if ( window.logCKETyping ) {
				// @if CK_DEBUG_TYPING // 	console.groupEnd();
				// @if CK_DEBUG_TYPING // }
			} else if ( action === 'equal' ) {
				// Force updating text nodes inside elements which did not change and do not need to be re-rendered (#1125).
				// Do it here (not in the loop above) because only after insertions the `i` index is correct.
				this._markDescendantTextToSync( this.domConverter.domToView( expectedDomChildren[ i ] ) as any );
				i++;
			}
		}

		// Unbind removed nodes. When node does not have a parent it means that it was removed from DOM tree during
		// comparison with the expected DOM. We don't need to check child nodes, because if child node was reinserted,
		// it was moved to DOM tree out of the removed node.
		for ( const node of nodesToUnbind ) {
			if ( !node.parentNode ) {
				this.domConverter.unbindDomElement( node as DomElement );
			}
		}

		// @if CK_DEBUG_TYPING // if ( window.logCKETyping ) {
		// @if CK_DEBUG_TYPING // 	console.groupEnd();
		// @if CK_DEBUG_TYPING // }
	}

	/**
	 * Shorthand for diffing two arrays or node lists of DOM nodes.
	 *
	 * @private
	 * @param {Array.<ViewNode>|NodeList} actualDomChildren Actual DOM children
	 * @param {Array.<ViewNode>|NodeList} expectedDomChildren Expected DOM children.
	 * @returns {Array.<String>} The list of actions based on the {@link module:utils/diff~diff} function.
	 */
	private _diffNodeLists( actualDomChildren: Array<DomNode> | NodeList, expectedDomChildren: Array<DomNode> | NodeList ) {
		actualDomChildren = filterOutFakeSelectionContainer( actualDomChildren, this._fakeSelectionContainer );

		return diff( actualDomChildren, expectedDomChildren, sameNodes.bind( null, this.domConverter ) );
	}

	/**
	 * Finds DOM nodes that were replaced with the similar nodes (same tag name) in the view. All nodes are compared
	 * within one `insert`/`delete` action group, for example:
	 *
	 * 		Actual DOM:		<p><b>Foo</b>Bar<i>Baz</i><b>Bax</b></p>
	 * 		Expected DOM:	<p>Bar<b>123</b><i>Baz</i><b>456</b></p>
	 * 		Input actions:	[ insert, insert, delete, delete, equal, insert, delete ]
	 * 		Output actions:	[ insert, replace, delete, equal, replace ]
	 *
	 * @private
	 * @param {Array.<String>} actions Actions array which is a result of the {@link module:utils/diff~diff} function.
	 * @param {Array.<ViewNode>|NodeList} actualDom Actual DOM children
	 * @param {Array.<ViewNode>} expectedDom Expected DOM children.
	 * @param {Object} [options] Options
	 * @param {Boolean} [options.replaceText] Mark text nodes replacement.
	 * @returns {Array.<String>} Actions array modified with the `replace` actions.
	 */
	private _findReplaceActions(
<<<<<<< HEAD
		actions: DiffResult[],
		actualDom: DomNode[] | NodeList,
		expectedDom: DomNode[],
		options: { replaceText?: boolean } = {}
	): ( DiffResult | 'replace' )[] {
=======
		actions: Array<DiffResult>,
		actualDom: Array<DomNode> | NodeList,
		expectedDom: Array<DomNode>
	): Array<DiffResult | 'replace'> {
>>>>>>> c5fc9d60
		// If there is no both 'insert' and 'delete' actions, no need to check for replaced elements.
		if ( actions.indexOf( 'insert' ) === -1 || actions.indexOf( 'delete' ) === -1 ) {
			return actions;
		}

		let newActions: Array<DiffResult | 'replace'> = [];
		let actualSlice = [];
		let expectedSlice = [];

		const counter = { equal: 0, insert: 0, delete: 0 };

		for ( const action of actions ) {
			if ( action === 'insert' ) {
				expectedSlice.push( expectedDom[ counter.equal + counter.insert ] );
			} else if ( action === 'delete' ) {
				actualSlice.push( actualDom[ counter.equal + counter.delete ] );
			} else { // equal
				newActions = newActions.concat(
					diff( actualSlice, expectedSlice, options.replaceText ? areTextNodes : areSimilar )
						.map( x => x === 'equal' ? 'replace' : x )
				);
				newActions.push( 'equal' );
				// Reset stored elements on 'equal'.
				actualSlice = [];
				expectedSlice = [];
			}
			counter[ action ]++;
		}

		return newActions.concat(
			diff( actualSlice, expectedSlice, options.replaceText ? areTextNodes : areSimilar )
				.map( x => x === 'equal' ? 'replace' : x )
		);
	}

	/**
	 * Marks text nodes to be synchronized.
	 *
	 * If a text node is passed, it will be marked. If an element is passed, all descendant text nodes inside it will be marked.
	 *
	 * @private
	 * @param {module:engine/view/node~ViewNode} viewNode View node to sync.
	 */
	private _markDescendantTextToSync( viewNode: ViewNode | undefined ): void {
		if ( !viewNode ) {
			return;
		}

		if ( viewNode.is( '$text' ) ) {
			this.markedTexts.add( viewNode );
		} else if ( viewNode.is( 'element' ) ) {
			for ( const child of viewNode.getChildren() ) {
				this._markDescendantTextToSync( child );
			}
		}
	}

	/**
	 * Checks if the selection needs to be updated and possibly updates it.
	 *
	 * @private
	 */
	private _updateSelection(): void {
		// Block updating DOM selection in (non-Android) Blink while the user is selecting to prevent accidental selection collapsing.
		// Note: Structural changes in DOM must trigger selection rendering, though. Nodes the selection was anchored
		// to, may disappear in DOM which would break the selection (e.g. in real-time collaboration scenarios).
		// https://github.com/ckeditor/ckeditor5/issues/10562, https://github.com/ckeditor/ckeditor5/issues/10723
		if ( env.isBlink && !env.isAndroid && this.isSelecting && !this.markedChildren.size ) {
			return;
		}

		// If there is no selection - remove DOM and fake selections.
		if ( this.selection.rangeCount === 0 ) {
			this._removeDomSelection();
			this._removeFakeSelection();

			return;
		}

		const domRoot = this.domConverter.mapViewToDom( this.selection.editableElement! ) as DomElement;

		// Do nothing if there is no focus, or there is no DOM element corresponding to selection's editable element.
		if ( !this.isFocused || !domRoot ) {
			return;
		}

		// Render fake selection - create the fake selection container (if needed) and move DOM selection to it.
		if ( this.selection.isFake ) {
			this._updateFakeSelection( domRoot );
		}
		// There was a fake selection so remove it and update the DOM selection.
		// This is especially important on Android because otherwise IME will try to compose over the fake selection container.
		else if ( this._fakeSelectionContainer && this._fakeSelectionContainer.isConnected ) {
			this._removeFakeSelection();
			this._updateDomSelection( domRoot );
		}
		// Update the DOM selection in case of a plain selection change (no fake selection is involved).
		// On non-Android the whole rendering is disabled in composition mode (including DOM selection update),
		// but updating DOM selection should be also disabled on Android if in the middle of the composition
		// (to not interrupt it).
		else if ( !( this.isComposing && env.isAndroid ) ) {
			this._updateDomSelection( domRoot );
		}
	}

	/**
	 * Updates the fake selection.
	 *
	 * @private
	 * @param {HTMLElement} domRoot A valid DOM root where the fake selection container should be added.
	 */
	private _updateFakeSelection( domRoot: DomElement ): void {
		const domDocument = domRoot.ownerDocument;

		if ( !this._fakeSelectionContainer ) {
			this._fakeSelectionContainer = createFakeSelectionContainer( domDocument );
		}

		const container = this._fakeSelectionContainer;

		// Bind fake selection container with the current selection *position*.
		this.domConverter.bindFakeSelection( container, this.selection );

		if ( !this._fakeSelectionNeedsUpdate( domRoot ) ) {
			return;
		}

		if ( !container.parentElement || container.parentElement != domRoot ) {
			domRoot.appendChild( container );
		}

		container.textContent = this.selection.fakeSelectionLabel || '\u00A0';

		const domSelection = domDocument.getSelection()!;
		const domRange = domDocument.createRange();

		domSelection.removeAllRanges();
		domRange.selectNodeContents( container );
		domSelection.addRange( domRange );
	}

	/**
	 * Updates the DOM selection.
	 *
	 * @private
	 * @param {HTMLElement} domRoot A valid DOM root where the DOM selection should be rendered.
	 */
	private _updateDomSelection( domRoot: DomElement ) {
		const domSelection = domRoot.ownerDocument.defaultView!.getSelection()!;

		// Let's check whether DOM selection needs updating at all.
		if ( !this._domSelectionNeedsUpdate( domSelection ) ) {
			return;
		}

		// Multi-range selection is not available in most browsers, and, at least in Chrome, trying to
		// set such selection, that is not continuous, throws an error. Because of that, we will just use anchor
		// and focus of view selection.
		// Since we are not supporting multi-range selection, we also do not need to check if proper editable is
		// selected. If there is any editable selected, it is okay (editable is taken from selection anchor).
		const anchor = this.domConverter.viewPositionToDom( this.selection.anchor! )!;
		const focus = this.domConverter.viewPositionToDom( this.selection.focus! )!;

		// @if CK_DEBUG_TYPING // if ( window.logCKETyping ) {
		// @if CK_DEBUG_TYPING // 	console.info( '%c[Renderer]%c Update DOM selection:',
		// @if CK_DEBUG_TYPING // 		'color: green;font-weight: bold', '', anchor, focus
		// @if CK_DEBUG_TYPING // 	);
		// @if CK_DEBUG_TYPING // }

		domSelection.collapse( anchor.parent, anchor.offset );
		domSelection.extend( focus.parent, focus.offset );

		// Firefox–specific hack (https://github.com/ckeditor/ckeditor5-engine/issues/1439).
		if ( env.isGecko ) {
			fixGeckoSelectionAfterBr( focus, domSelection );
		}
	}

	/**
	 * Checks whether a given DOM selection needs to be updated.
	 *
	 * @private
	 * @param {Selection} domSelection The DOM selection to check.
	 * @returns {Boolean}
	 */
	private _domSelectionNeedsUpdate( domSelection: Selection ): boolean {
		if ( !this.domConverter.isDomSelectionCorrect( domSelection ) ) {
			// Current DOM selection is in incorrect position. We need to update it.
			return true;
		}

		const oldViewSelection = domSelection && this.domConverter.domSelectionToView( domSelection );

		if ( oldViewSelection && this.selection.isEqual( oldViewSelection ) ) {
			return false;
		}

		// If selection is not collapsed, it does not need to be updated if it is similar.
		if ( !this.selection.isCollapsed && this.selection.isSimilar( oldViewSelection ) ) {
			// Selection did not changed and is correct, do not update.
			return false;
		}

		// Selections are not similar.
		return true;
	}

	/**
	 * Checks whether the fake selection needs to be updated.
	 *
	 * @private
	 * @param {HTMLElement} domRoot A valid DOM root where a new fake selection container should be added.
	 * @returns {Boolean}
	 */
	private _fakeSelectionNeedsUpdate( domRoot: DomElement ): boolean {
		const container = this._fakeSelectionContainer;
		const domSelection = domRoot.ownerDocument.getSelection()!;

		// Fake selection needs to be updated if there's no fake selection container, or the container currently sits
		// in a different root.
		if ( !container || container.parentElement !== domRoot ) {
			return true;
		}

		// Make sure that the selection actually is within the fake selection.
		if ( domSelection.anchorNode !== container && !container.contains( domSelection.anchorNode ) ) {
			return true;
		}

		return container.textContent !== this.selection.fakeSelectionLabel;
	}

	/**
	 * Removes the DOM selection.
	 *
	 * @private
	 */
	private _removeDomSelection(): void {
		for ( const doc of this.domDocuments ) {
			const domSelection = doc.getSelection()!;

			if ( domSelection.rangeCount ) {
				const activeDomElement = doc.activeElement!;
				const viewElement = this.domConverter.mapDomToView( activeDomElement as DomElement );

				if ( activeDomElement && viewElement ) {
					domSelection.removeAllRanges();
				}
			}
		}
	}

	/**
	 * Removes the fake selection.
	 *
	 * @private
	 */
	private _removeFakeSelection(): void {
		const container = this._fakeSelectionContainer;

		if ( container ) {
			container.remove();
		}
	}

	/**
	 * Checks if focus needs to be updated and possibly updates it.
	 *
	 * @private
	 */
	private _updateFocus(): void {
		if ( this.isFocused ) {
			const editable = this.selection.editableElement;

			if ( editable ) {
				this.domConverter.focus( editable );
			}
		}
	}
}

// Checks if provided element is editable.
//
// @private
// @param {module:engine/view/element~Element} element
// @returns {Boolean}
function isEditable( element: ViewElement ): boolean {
	if ( element.getAttribute( 'contenteditable' ) == 'false' ) {
		return false;
	}

	const parent = element.findAncestor( element => element.hasAttribute( 'contenteditable' ) );

	return !parent || parent.getAttribute( 'contenteditable' ) == 'true';
}

// Adds inline filler at a given position.
//
// The position can be given as an array of DOM nodes and an offset in that array,
// or a DOM parent element and an offset in that element.
//
// @private
// @param {Document} domDocument
// @param {Element|Array.<ViewNode>} domParentOrArray
// @param {Number} offset
// @returns {Text} The DOM text node that contains an inline filler.
function addInlineFiller( domDocument: DomDocument, domParentOrArray: DomNode | Array<DomNode>, offset: number ): DomText {
	const childNodes = domParentOrArray instanceof Array ? domParentOrArray : domParentOrArray.childNodes;
	const nodeAfterFiller = childNodes[ offset ];

	if ( isText( nodeAfterFiller ) ) {
		nodeAfterFiller.data = INLINE_FILLER + nodeAfterFiller.data;

		return nodeAfterFiller;
	} else {
		const fillerNode = domDocument.createTextNode( INLINE_FILLER );

		if ( Array.isArray( domParentOrArray ) ) {
			( childNodes as Array<DomNode> ).splice( offset, 0, fillerNode );
		} else {
			insertAt( domParentOrArray as DomElement, offset, fillerNode );
		}

		return fillerNode;
	}
}

// Whether two DOM nodes should be considered as similar.
// Nodes are considered similar if they have the same tag name.
//
// @private
// @param {ViewNode} node1
// @param {ViewNode} node2
// @returns {Boolean}
function areSimilar( node1: DomNode, node2: DomNode ): boolean {
	return isNode( node1 ) && isNode( node2 ) &&
		!isText( node1 ) && !isText( node2 ) &&
		!isComment( node1 ) && !isComment( node2 ) &&
		( node1 as DomElement ).tagName.toLowerCase() === ( node2 as DomElement ).tagName.toLowerCase();
}

// Whether two DOM nodes are text nodes.
function areTextNodes( node1: DomNode, node2: DomNode ): boolean {
	return isNode( node1 ) && isNode( node2 ) &&
		isText( node1 ) && isText( node2 );
}

// Whether two dom nodes should be considered as the same.
// Two nodes which are considered the same are:
//
//		* Text nodes with the same text.
//		* Element nodes represented by the same object.
//		* Two block filler elements.
//
// @private
// @param {String} blockFillerMode Block filler mode, see {@link module:engine/view/domconverter~DomConverter#blockFillerMode}.
// @param {ViewNode} node1
// @param {ViewNode} node2
// @returns {Boolean}
function sameNodes( domConverter: DomConverter, actualDomChild: DomNode, expectedDomChild: DomNode ): boolean {
	// Elements.
	if ( actualDomChild === expectedDomChild ) {
		return true;
	}
	// Texts.
	else if ( isText( actualDomChild ) && isText( expectedDomChild ) ) {
		return actualDomChild.data === expectedDomChild.data;
	}
	// Block fillers.
	else if ( domConverter.isBlockFiller( actualDomChild ) &&
		domConverter.isBlockFiller( expectedDomChild ) ) {
		return true;
	}

	// Not matching types.
	return false;
}

// The following is a Firefox–specific hack (https://github.com/ckeditor/ckeditor5-engine/issues/1439).
// When the native DOM selection is at the end of the block and preceded by <br /> e.g.
//
//		<p>foo<br/>[]</p>
//
// which happens a lot when using the soft line break, the browser fails to (visually) move the
// caret to the new line. A quick fix is as simple as force–refreshing the selection with the same range.
function fixGeckoSelectionAfterBr( focus: ReturnType<DomConverter[ 'viewPositionToDom' ]>, domSelection: DomSelection ) {
	const parent = focus!.parent;

	// This fix works only when the focus point is at the very end of an element.
	// There is no point in running it in cases unrelated to the browser bug.
	if ( parent.nodeType != Node.ELEMENT_NODE || focus!.offset != parent.childNodes.length - 1 ) {
		return;
	}

	const childAtOffset = parent.childNodes[ focus!.offset ];

	// To stay on the safe side, the fix being as specific as possible, it targets only the
	// selection which is at the very end of the element and preceded by <br />.
	if ( childAtOffset && ( childAtOffset as DomElement ).tagName == 'BR' ) {
		domSelection.addRange( domSelection.getRangeAt( 0 ) );
	}
}

function filterOutFakeSelectionContainer( domChildList: Array<DomNode> | NodeList, fakeSelectionContainer: DomElement | null ) {
	const childList = Array.from( domChildList );

	if ( childList.length == 0 || !fakeSelectionContainer ) {
		return childList;
	}

	const last = childList[ childList.length - 1 ];

	if ( last == fakeSelectionContainer ) {
		childList.pop();
	}

	return childList;
}

// Creates a fake selection container for a given document.
//
// @private
// @param {Document} domDocument
// @returns {HTMLElement}
function createFakeSelectionContainer( domDocument: DomDocument ): DomElement {
	const container = domDocument.createElement( 'div' );

	container.className = 'ck-fake-selection-container';

	Object.assign( container.style, {
		position: 'fixed',
		top: 0,
		left: '-9999px',
		// See https://github.com/ckeditor/ckeditor5/issues/752.
		width: '42px'
	} );

	// Fill it with a text node so we can update it later.
	container.textContent = '\u00A0';

	return container;
}

// Checks if text needs to be updated and possibly updates it by removing and inserting only parts
// of the data from the existing text node to reduce impact on the IME composition.
//
// @param {Text} domText DOM text node to update.
// @param {String} expectedText The expected data of a text node.
function updateTextNode( domText: DomText, expectedText: string ) {
	const actualText = domText.data;

	if ( actualText == expectedText ) {
		// @if CK_DEBUG_TYPING // if ( window.logCKETyping ) {
		// @if CK_DEBUG_TYPING // 	console.info( '%c[Renderer]%c Text node does not need update:',
		// @if CK_DEBUG_TYPING // 		'color: green;font-weight: bold', '',
		// @if CK_DEBUG_TYPING // 		`"${ domText.data }" (${ domText.data.length })`
		// @if CK_DEBUG_TYPING // 	);
		// @if CK_DEBUG_TYPING // }

		return;
	}

	// @if CK_DEBUG_TYPING // if ( window.logCKETyping ) {
	// @if CK_DEBUG_TYPING // 	console.info( '%c[Renderer]%c Update text node:',
	// @if CK_DEBUG_TYPING // 		'color: green;font-weight: bold', '',
	// @if CK_DEBUG_TYPING // 		`"${ domText.data }" (${ domText.data.length }) -> "${ expectedText }" (${ expectedText.length })`
	// @if CK_DEBUG_TYPING // 	);
	// @if CK_DEBUG_TYPING // }

	const actions = fastDiff( actualText, expectedText );

	for ( const action of actions ) {
		if ( action.type === 'insert' ) {
			domText.insertData( action.index, action.values.join( '' ) );
		} else { // 'delete'
			domText.deleteData( action.index, action.howMany );
		}
	}
}<|MERGE_RESOLUTION|>--- conflicted
+++ resolved
@@ -821,18 +821,11 @@
 	 * @returns {Array.<String>} Actions array modified with the `replace` actions.
 	 */
 	private _findReplaceActions(
-<<<<<<< HEAD
-		actions: DiffResult[],
-		actualDom: DomNode[] | NodeList,
-		expectedDom: DomNode[],
-		options: { replaceText?: boolean } = {}
-	): ( DiffResult | 'replace' )[] {
-=======
 		actions: Array<DiffResult>,
 		actualDom: Array<DomNode> | NodeList,
-		expectedDom: Array<DomNode>
+		expectedDom: Array<DomNode>,
+		options: { replaceText?: boolean } = {}
 	): Array<DiffResult | 'replace'> {
->>>>>>> c5fc9d60
 		// If there is no both 'insert' and 'delete' actions, no need to check for replaced elements.
 		if ( actions.indexOf( 'insert' ) === -1 || actions.indexOf( 'delete' ) === -1 ) {
 			return actions;
