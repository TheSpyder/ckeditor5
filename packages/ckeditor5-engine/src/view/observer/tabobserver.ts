--- conflicted
+++ resolved
@@ -7,13 +7,13 @@
  * @module engine/view/observer/tabobserver
  */
 
+import type View from '../view';
 import Observer from './observer';
 import BubblingEventInfo from './bubblingeventinfo';
 import { type ViewDocumentKeyEvent } from './keyobserver';
-import type View from '../view';
+import type { BubblingEvent } from './bubblingemittermixin';
 
 import { keyCodes } from '@ckeditor/ckeditor5-utils/src/keyboard';
-import type { BubblingEvent } from './bubblingemittermixin';
 
 /**
  * Tab observer introduces the {@link module:engine/view/document~Document#event:tab `Document#tab`} event.
@@ -57,18 +57,10 @@
 	public override observe(): void {}
 }
 
-<<<<<<< HEAD
-export type TabObserverEvent = BubblingEvent<{
-	name: 'tab';
-	args: KeyObserverEvent[ 'args' ];
-}>;
-=======
-export type ViewDocumentTabEvent = {
+export type ViewDocumentTabEvent = BubblingEvent<{
 	name: 'tab';
 	args: ViewDocumentKeyEvent[ 'args' ];
-	eventInfo: BubblingEventInfo<'tab'>;
-};
->>>>>>> 4c5815f1
+}>;
 
 /**
  * Event fired when the user presses a tab key.
