/**
 * @license Copyright (c) 2003-2023, CKSource Holding sp. z o.o. All rights reserved.
 * For licensing, see LICENSE.md or https://ckeditor.com/legal/ckeditor-oss-license
 */

/**
 * @module engine
 */

export * from './view/placeholder';

// Controller.
export { default as EditingController } from './controller/editingcontroller';
export { default as DataController, type DataControllerSetEvent } from './controller/datacontroller';

// Conversion.
export { default as Conversion } from './conversion/conversion';
export type {
	default as DowncastDispatcher,
	DowncastAddMarkerEvent,
	DowncastAttributeEvent,
	DowncastConversionApi,
	DowncastInsertEvent,
	DowncastRemoveEvent,
	DowncastSelectionEvent
} from './conversion/downcastdispatcher';
export type {
	default as UpcastDispatcher,
	UpcastConversionApi,
	UpcastConversionData,
	UpcastElementEvent,
	UpcastTextEvent
} from './conversion/upcastdispatcher';
export type {
	AddHighlightCallback,
	AttributeDescriptor,
	ElementCreatorFunction,
	HighlightDescriptor,
	RemoveHighlightCallback
} from './conversion/downcasthelpers';
export type {
	default as Mapper,
	MapperModelToViewPositionEvent,
	MapperViewToModelPositionEvent
} from './conversion/mapper';
export type { default as ModelConsumable } from './conversion/modelconsumable';
export type { Consumables } from './conversion/viewconsumable';

// DataProcessor.
export { default as DataProcessor } from './dataprocessor/dataprocessor';
export { default as HtmlDataProcessor } from './dataprocessor/htmldataprocessor';

// Model / Operation.
export type { default as Operation } from './model/operation/operation';
export { default as InsertOperation } from './model/operation/insertoperation';
export { default as MarkerOperation } from './model/operation/markeroperation';
export { default as OperationFactory } from './model/operation/operationfactory';
export type { default as AttributeOperation } from './model/operation/attributeoperation';
export type { default as RenameOperation } from './model/operation/renameoperation';
export { transformSets } from './model/operation/transform';

// Model.
export { default as DocumentSelection, type DocumentSelectionChangeRangeEvent } from './model/documentselection';
export { default as Range } from './model/range';
export { default as LiveRange } from './model/liverange';
export { default as LivePosition } from './model/liveposition';
export { default as Model } from './model/model';
export { default as TreeWalker, type TreeWalkerValue } from './model/treewalker';
export { default as Element } from './model/element';
export { default as Position } from './model/position';
export { default as DocumentFragment } from './model/documentfragment';
export { default as History } from './model/history';
export { default as Text } from './model/text';
export type { default as Document, ModelPostFixer } from './model/document';
export type { Marker } from './model/markercollection';
export type { default as Batch } from './model/batch';
export type { DiffItem, DiffItemAttribute, DiffItemInsert, DiffItemRemove } from './model/differ';
export type { default as Item } from './model/item';
export type { default as Node } from './model/node';
export type { default as RootElement } from './model/rootelement';
export type {
	default as Schema,
	SchemaAttributeCheckCallback,
	SchemaChildCheckCallback
} from './model/schema';
export type { default as Selection, Selectable } from './model/selection';
export type { default as TypeCheckable } from './model/typecheckable';
export type { default as Writer } from './model/writer';

export { findOptimalInsertionRange } from './model/utils/findoptimalinsertionrange';

// Model Events.
export type { DocumentChangeEvent } from './model/document';
export type { DocumentSelectionChangeEvent } from './model/documentselection';
export type {
	ModelApplyOperationEvent,
	ModelDeleteContentEvent,
	ModelGetSelectedContentEvent,
	ModelInsertContentEvent,
	ModelInsertObjectEvent,
	ModelModifySelectionEvent
} from './model/model';
export type { SelectionChangeRangeEvent } from './model/selection';

// View.
export { default as DataTransfer } from './view/datatransfer';
export { default as DomConverter } from './view/domconverter';
export { default as Renderer } from './view/renderer';
export { default as View } from './view/view';
export { default as ViewDocument } from './view/document';
export { default as ViewText } from './view/text';
export { default as ViewElement, ElementAttributes as ViewElementAttributes } from './view/element';
export { default as ViewContainerElement } from './view/containerelement';
export { default as ViewEditableElement } from './view/editableelement';
export { default as ViewAttributeElement } from './view/attributeelement';
export { default as ViewEmptyElement } from './view/emptyelement';
export { default as ViewRawElement } from './view/rawelement';
export { default as ViewUIElement } from './view/uielement';
export { default as ViewDocumentFragment } from './view/documentfragment';
export type { default as ViewElementDefinition } from './view/elementdefinition';
export type { default as ViewDocumentSelection } from './view/documentselection';
export { default as AttributeElement } from './view/attributeelement';
export type { default as ViewItem } from './view/item';
export type { default as ViewNode } from './view/node';
export type { default as ViewPosition } from './view/position';
export type { default as ViewRange } from './view/range';
export type { default as ViewSelection, ViewSelectionChangeEvent, Selectable as ViewSelectable } from './view/selection';
export type { default as ViewTypeCheckable } from './view/typecheckable';

export { getFillerOffset } from './view/containerelement';

// View / Observer.
export { default as Observer } from './view/observer/observer';
export { default as ClickObserver } from './view/observer/clickobserver';
export { default as DomEventObserver } from './view/observer/domeventobserver';
export { default as MouseObserver } from './view/observer/mouseobserver';
export { default as TabObserver } from './view/observer/tabobserver';

export { default as DowncastWriter } from './view/downcastwriter';
export { default as UpcastWriter } from './view/upcastwriter';
export { default as Matcher, type MatcherPattern, type MatcherObjectPattern, type Match } from './view/matcher';

export { default as BubblingEventInfo } from './view/observer/bubblingeventinfo';
export { default as DomEventData } from './view/observer/domeventdata';

// View / Events.
export type { BubblingEvent } from './view/observer/bubblingemittermixin';
export type { ViewDocumentArrowKeyEvent } from './view/observer/arrowkeysobserver';
export type {
	ViewDocumentCompositionStartEvent,
	ViewDocumentCompositionUpdateEvent,
	ViewDocumentCompositionEndEvent
} from './view/observer/compositionobserver';
export type { ViewDocumentInputEvent } from './view/observer/inputobserver';
export type { ViewDocumentKeyDownEvent, ViewDocumentKeyUpEvent, KeyEventData } from './view/observer/keyobserver';
export type { ViewDocumentLayoutChangedEvent } from './view/document';
export type {
	ViewDocumentMouseDownEvent,
	ViewDocumentMouseUpEvent,
	ViewDocumentMouseOverEvent,
	ViewDocumentMouseOutEvent
} from './view/observer/mouseobserver';
export type { ViewDocumentTabEvent } from './view/observer/tabobserver';
<<<<<<< HEAD
export type { ViewDocumentClickEvent } from './view/observer/clickobserver';
export type { ViewDocumentSelectionChangeEvent } from './view/observer/selectionobserver';
=======
export type { ViewRenderEvent } from './view/view';
>>>>>>> b4f6a77c

// View / Styles.
export { StylesProcessor } from './view/stylesmap';
export * from './view/styles/background';
export * from './view/styles/border';
export * from './view/styles/margin';
export * from './view/styles/padding';
export * from './view/styles/utils';<|MERGE_RESOLUTION|>--- conflicted
+++ resolved
@@ -161,12 +161,9 @@
 	ViewDocumentMouseOutEvent
 } from './view/observer/mouseobserver';
 export type { ViewDocumentTabEvent } from './view/observer/tabobserver';
-<<<<<<< HEAD
 export type { ViewDocumentClickEvent } from './view/observer/clickobserver';
 export type { ViewDocumentSelectionChangeEvent } from './view/observer/selectionobserver';
-=======
 export type { ViewRenderEvent } from './view/view';
->>>>>>> b4f6a77c
 
 // View / Styles.
 export { StylesProcessor } from './view/stylesmap';
