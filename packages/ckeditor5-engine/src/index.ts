/**
 * @license Copyright (c) 2003-2023, CKSource Holding sp. z o.o. All rights reserved.
 * For licensing, see LICENSE.md or https://ckeditor.com/legal/ckeditor-oss-license
 */

/**
 * @module engine
 */

export * from './view/placeholder';

// Controller.
export { default as EditingController } from './controller/editingcontroller';
<<<<<<< HEAD
export {
	default as DataController,
	type DataControllerSetEvent,
	type DataControllerToModelEvent,
	type DataControllerToViewEvent
} from './controller/datacontroller';
=======
export { default as DataController, type DataControllerSetEvent, type DataControllerInitEvent } from './controller/datacontroller';
>>>>>>> 7927ea36

// Conversion.
export { default as Conversion } from './conversion/conversion';
export type {
	default as DowncastDispatcher,
	DowncastAddMarkerEvent,
	DowncastAttributeEvent,
	DowncastConversionApi,
	DowncastInsertEvent,
	DowncastRemoveEvent,
	DowncastRemoveMarkerEvent,
	DowncastSelectionEvent
} from './conversion/downcastdispatcher';
export type {
	default as UpcastDispatcher,
	UpcastConversionApi,
	UpcastConversionData,
	UpcastElementEvent,
	UpcastTextEvent
} from './conversion/upcastdispatcher';
export type {
	AddHighlightCallback,
	AttributeDescriptor,
	ElementCreatorFunction,
	HighlightDescriptor,
	RemoveHighlightCallback,
	MarkerElementCreatorFunction,
	SlotFilter
} from './conversion/downcasthelpers';
export type {
	default as Mapper,
	MapperModelToViewPositionEvent,
	MapperViewToModelPositionEvent
} from './conversion/mapper';
export type { default as ModelConsumable } from './conversion/modelconsumable';
export type { Consumables, default as ViewConsumable } from './conversion/viewconsumable';

// DataProcessor.
export { default as DataProcessor } from './dataprocessor/dataprocessor';
export { default as HtmlDataProcessor } from './dataprocessor/htmldataprocessor';

// Model / Operation.
export type { default as Operation } from './model/operation/operation';
export { default as InsertOperation } from './model/operation/insertoperation';
export { default as MarkerOperation } from './model/operation/markeroperation';
export { default as OperationFactory } from './model/operation/operationfactory';
export type { default as AttributeOperation } from './model/operation/attributeoperation';
export type { default as RenameOperation } from './model/operation/renameoperation';
export { transformSets } from './model/operation/transform';

// Model.
export { default as DocumentSelection, type DocumentSelectionChangeRangeEvent } from './model/documentselection';
export { default as Range } from './model/range';
export { default as LiveRange, type LiveRangeChangeRangeEvent } from './model/liverange';
export { default as LivePosition } from './model/liveposition';
export { default as Model } from './model/model';
export { default as TreeWalker, type TreeWalkerValue } from './model/treewalker';
export { default as Element } from './model/element';
export { default as Position, type PositionOffset } from './model/position';
export { default as DocumentFragment } from './model/documentfragment';
export { default as History } from './model/history';
export { default as Text } from './model/text';
export { default as TextProxy } from './model/textproxy';
export type { default as Document, ModelPostFixer } from './model/document';
export type { Marker } from './model/markercollection';
export type { default as Batch } from './model/batch';
export type { default as Differ, DiffItem, DiffItemAttribute, DiffItemInsert, DiffItemRemove } from './model/differ';
export type { default as Item } from './model/item';
export type { default as Node } from './model/node';
export type { default as RootElement } from './model/rootelement';
export type {
	default as Schema,
	SchemaAttributeCheckCallback,
	SchemaChildCheckCallback,
	AttributeProperties,
	SchemaItemDefinition
} from './model/schema';
export type { default as Selection, Selectable } from './model/selection';
export type { default as TypeCheckable } from './model/typecheckable';
export type { default as Writer } from './model/writer';

export { findOptimalInsertionRange } from './model/utils/findoptimalinsertionrange';

// Model Events.
export type { DocumentChangeEvent } from './model/document';
export type { DocumentSelectionChangeEvent } from './model/documentselection';
export type {
	ModelApplyOperationEvent,
	ModelDeleteContentEvent,
	ModelGetSelectedContentEvent,
	ModelInsertContentEvent,
	ModelInsertObjectEvent,
	ModelModifySelectionEvent
} from './model/model';
export type { SelectionChangeRangeEvent } from './model/selection';

// View.
export { default as DataTransfer } from './view/datatransfer';
export { default as DomConverter } from './view/domconverter';
export { default as Renderer } from './view/renderer';
export { default as View } from './view/view';
export { default as ViewDocument } from './view/document';
export { default as ViewText } from './view/text';
export { default as ViewElement, ElementAttributes as ViewElementAttributes } from './view/element';
export { default as ViewContainerElement } from './view/containerelement';
export { default as ViewEditableElement } from './view/editableelement';
export { default as ViewAttributeElement } from './view/attributeelement';
export { default as ViewEmptyElement } from './view/emptyelement';
export { default as ViewRawElement } from './view/rawelement';
export { default as ViewUIElement } from './view/uielement';
export { default as ViewDocumentFragment } from './view/documentfragment';
export type { default as ViewElementDefinition } from './view/elementdefinition';
export type { default as ViewDocumentSelection } from './view/documentselection';
export { default as AttributeElement } from './view/attributeelement';
export type { default as ViewItem } from './view/item';
export type { default as ViewNode } from './view/node';
export type { default as ViewPosition, PositionOffset as ViewPositionOffset } from './view/position';
export type { default as ViewRange } from './view/range';
export type { default as ViewSelection, ViewSelectionChangeEvent, Selectable as ViewSelectable } from './view/selection';
export type { default as ViewTypeCheckable } from './view/typecheckable';

export { getFillerOffset } from './view/containerelement';

// View / Observer.
export { default as Observer } from './view/observer/observer';
export { default as ClickObserver } from './view/observer/clickobserver';
export { default as DomEventObserver } from './view/observer/domeventobserver';
export { default as MouseObserver } from './view/observer/mouseobserver';
export { default as TabObserver } from './view/observer/tabobserver';

export { default as DowncastWriter } from './view/downcastwriter';
export { default as UpcastWriter } from './view/upcastwriter';
export { default as Matcher, type MatcherPattern, type MatcherObjectPattern, type Match, type MatchResult } from './view/matcher';

export { default as BubblingEventInfo } from './view/observer/bubblingeventinfo';
export { default as DomEventData } from './view/observer/domeventdata';

// View / Events.
export type { BubblingEvent } from './view/observer/bubblingemittermixin';
export type { ViewDocumentArrowKeyEvent } from './view/observer/arrowkeysobserver';
export type {
	ViewDocumentCompositionStartEvent,
	ViewDocumentCompositionUpdateEvent,
	ViewDocumentCompositionEndEvent
} from './view/observer/compositionobserver';
export type { ViewDocumentInputEvent } from './view/observer/inputobserver';
export type { ViewDocumentKeyDownEvent, ViewDocumentKeyUpEvent, KeyEventData } from './view/observer/keyobserver';
export type { ViewDocumentLayoutChangedEvent } from './view/document';
export type {
	ViewDocumentMouseDownEvent,
	ViewDocumentMouseUpEvent,
	ViewDocumentMouseOverEvent,
	ViewDocumentMouseOutEvent
} from './view/observer/mouseobserver';
export type { ViewDocumentTabEvent } from './view/observer/tabobserver';
export type { ViewDocumentClickEvent } from './view/observer/clickobserver';
export type { ViewDocumentSelectionChangeEvent } from './view/observer/selectionobserver';
export type { ViewRenderEvent } from './view/view';

// View / Styles.
export { StylesProcessor, BoxSides } from './view/stylesmap';
export * from './view/styles/background';
export * from './view/styles/border';
export * from './view/styles/margin';
export * from './view/styles/padding';
export * from './view/styles/utils';<|MERGE_RESOLUTION|>--- conflicted
+++ resolved
@@ -11,16 +11,13 @@
 
 // Controller.
 export { default as EditingController } from './controller/editingcontroller';
-<<<<<<< HEAD
 export {
 	default as DataController,
+	type DataControllerInitEvent,
 	type DataControllerSetEvent,
 	type DataControllerToModelEvent,
 	type DataControllerToViewEvent
 } from './controller/datacontroller';
-=======
-export { default as DataController, type DataControllerSetEvent, type DataControllerInitEvent } from './controller/datacontroller';
->>>>>>> 7927ea36
 
 // Conversion.
 export { default as Conversion } from './conversion/conversion';
