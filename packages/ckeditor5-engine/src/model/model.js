/**
<<<<<<< HEAD
 * @license Copyright (c) 2003-2022, CKSource - Frederico Knabben. All rights reserved.
=======
 * @license Copyright (c) 2003-2022, CKSource Holding sp. z o.o. All rights reserved.
>>>>>>> e391ddb7
 * For licensing, see LICENSE.md or https://ckeditor.com/legal/ckeditor-oss-license
 */

/**
 * @module engine/model/model
 */

import Batch from './batch';
import Writer from './writer';
import Schema from './schema';
import Document from './document';
import MarkerCollection from './markercollection';
import ObservableMixin from '@ckeditor/ckeditor5-utils/src/observablemixin';
import mix from '@ckeditor/ckeditor5-utils/src/mix';
import ModelElement from './element';
import ModelRange from './range';
import ModelPosition from './position';
import ModelSelection from './selection';
import OperationFactory from './operation/operationfactory';

import insertContent from './utils/insertcontent';
import deleteContent from './utils/deletecontent';
import modifySelection from './utils/modifyselection';
import getSelectedContent from './utils/getselectedcontent';
import { injectSelectionPostFixer } from './utils/selection-post-fixer';
import { autoParagraphEmptyRoots } from './utils/autoparagraphing';
import CKEditorError from '@ckeditor/ckeditor5-utils/src/ckeditorerror';

// @if CK_DEBUG_ENGINE // const { dumpTrees } = require( '../dev-utils/utils' );
// @if CK_DEBUG_ENGINE // const { OperationReplayer } = require( '../dev-utils/operationreplayer' ).default;

/**
 * Editor's data model. Read about the model in the
 * {@glink framework/guides/architecture/editing-engine engine architecture guide}.
 *
 * @mixes module:utils/observablemixin~ObservableMixin
 */
export default class Model {
	constructor() {
		/**
		 * Model's marker collection.
		 *
		 * @readonly
		 * @member {module:engine/model/markercollection~MarkerCollection}
		 */
		this.markers = new MarkerCollection();

		/**
		 * Model's document.
		 *
		 * @readonly
		 * @member {module:engine/model/document~Document}
		 */
		this.document = new Document( this );

		/**
		 * Model's schema.
		 *
		 * @readonly
		 * @member {module:engine/model/schema~Schema}
		 */
		this.schema = new Schema();

		/**
		 * All callbacks added by {@link module:engine/model/model~Model#change} or
		 * {@link module:engine/model/model~Model#enqueueChange} methods waiting to be executed.
		 *
		 * @private
		 * @type {Array.<Function>}
		 */
		this._pendingChanges = [];

		/**
		 * The last created and currently used writer instance.
		 *
		 * @private
		 * @member {module:engine/model/writer~Writer}
		 */
		this._currentWriter = null;

		[ 'insertContent', 'deleteContent', 'modifySelection', 'getSelectedContent', 'applyOperation' ]
			.forEach( methodName => this.decorate( methodName ) );

		// Adding operation validation with `highest` priority, so it is called before any other feature would like
		// to do anything with the operation. If the operation has incorrect parameters it should throw on the earliest occasion.
		this.on( 'applyOperation', ( evt, args ) => {
			const operation = args[ 0 ];

			operation._validate();
		}, { priority: 'highest' } );

		// Register some default abstract entities.
		this.schema.register( '$root', {
			isLimit: true
		} );

		this.schema.register( '$block', {
			allowIn: '$root',
			isBlock: true
		} );

		this.schema.register( '$text', {
			allowIn: '$block',
			isInline: true,
			isContent: true
		} );

		this.schema.register( '$clipboardHolder', {
			allowContentOf: '$root',
			allowChildren: '$text',
			isLimit: true
		} );

		this.schema.register( '$documentFragment', {
			allowContentOf: '$root',
			allowChildren: '$text',
			isLimit: true
		} );

		// An element needed by the `upcastElementToMarker` converter.
		// This element temporarily represents a marker boundary during the conversion process and is removed
		// at the end of the conversion. `UpcastDispatcher` or at least `Conversion` class looks like a
		// better place for this registration but both know nothing about `Schema`.
		this.schema.register( '$marker' );
		this.schema.addChildCheck( ( context, childDefinition ) => {
			if ( childDefinition.name === '$marker' ) {
				return true;
			}
		} );

		injectSelectionPostFixer( this );

		// Post-fixer which takes care of adding empty paragraph elements to the empty roots.
		this.document.registerPostFixer( autoParagraphEmptyRoots );

		// @if CK_DEBUG_ENGINE // this.on( 'applyOperation', () => {
		// @if CK_DEBUG_ENGINE // 	dumpTrees( this.document, this.document.version );
		// @if CK_DEBUG_ENGINE // }, { priority: 'lowest' } );
	}

	/**
	 * The `change()` method is the primary way of changing the model. You should use it to modify all document nodes
	 * (including detached nodes – i.e. nodes not added to the {@link module:engine/model/model~Model#document model document}),
	 * the {@link module:engine/model/document~Document#selection document's selection}, and
	 * {@link module:engine/model/model~Model#markers model markers}.
	 *
	 *		model.change( writer => {
	 *			writer.insertText( 'foo', paragraph, 'end' );
	 *		} );
	 *
	 * All changes inside the change block use the same {@link module:engine/model/batch~Batch} so they are combined
	 * into a single undo step.
	 *
	 *		model.change( writer => {
	 *			writer.insertText( 'foo', paragraph, 'end' ); // foo.
	 *
	 *			model.change( writer => {
	 *				writer.insertText( 'bar', paragraph, 'end' ); // foobar.
	 *			} );
	 *
	 * 			writer.insertText( 'bom', paragraph, 'end' ); // foobarbom.
	 *		} );
	 *
	 * The callback of the `change()` block is executed synchronously.
	 *
	 * You can also return a value from the change block.
	 *
	 *		const img = model.change( writer => {
	 *			return writer.createElement( 'img' );
	 *		} );
	 *
	 * @see #enqueueChange
	 * @param {Function} callback Callback function which may modify the model.
	 * @returns {*} Value returned by the callback.
	 */
	change( callback ) {
		try {
			if ( this._pendingChanges.length === 0 ) {
				// If this is the outermost block, create a new batch and start `_runPendingChanges` execution flow.
				this._pendingChanges.push( { batch: new Batch(), callback } );

				return this._runPendingChanges()[ 0 ];
			} else {
				// If this is not the outermost block, just execute the callback.
				return callback( this._currentWriter );
			}
		} catch ( err ) {
			// @if CK_DEBUG // throw err;
			/* istanbul ignore next */
			CKEditorError.rethrowUnexpectedError( err, this );
		}
	}

	/**
	 * The `enqueueChange()` method performs similar task as the {@link #change `change()` method}, with two major differences.
	 *
	 * First, the callback of `enqueueChange()` is executed when all other enqueued changes are done. It might be executed
	 * immediately if it is not nested in any other change block, but if it is nested in another (enqueue)change block,
	 * it will be delayed and executed after the outermost block.
	 *
	 *		model.change( writer => {
	 *			console.log( 1 );
	 *
	 *			model.enqueueChange( writer => {
	 *				console.log( 2 );
	 *			} );
	 *
	 * 			console.log( 3 );
	 *		} ); // Will log: 1, 3, 2.
	 *
	 * In addition to that, the changes enqueued with `enqueueChange()` will be converted separately from the changes
	 * done in the outer `change()` block.
	 *
	 * Second, it lets you define the {@link module:engine/model/batch~Batch} into which you want to add your changes.
	 * By default, a new batch with the default {@link module:engine/model/batch~Batch#constructor batch type} is created.
	 * In the sample above, `change` and `enqueueChange` blocks will use a different batch (and a different
	 * {@link module:engine/model/writer~Writer} instance since each of them operates on a separate batch).
	 *
	 *		model.enqueueChange( { isUndoable: false }, writer => {
	 *			writer.insertText( 'foo', paragraph, 'end' );
	 *		} );
	 *
	 * When using the `enqueueChange()` block you can also add some changes to the batch you used before.
	 *
	 *		model.enqueueChange( batch, writer => {
	 *			writer.insertText( 'foo', paragraph, 'end' );
	 *		} );
	 *
	 * In order to make a nested `enqueueChange()` create a single undo step together with the changes done in the outer `change()`
	 * block, you can obtain the batch instance from the  {@link module:engine/model/writer~Writer#batch writer} of the outer block.
	 *
	 * @param {module:engine/model/batch~Batch|Object} [batchOrType] A batch or a
	 * {@link module:engine/model/batch~Batch#constructor batch type} that should be used in the callback. If not defined, a new batch with
	 * the default type will be created.
	 * @param {Function} callback Callback function which may modify the model.
	 */
	enqueueChange( batchOrType, callback ) {
		try {
			if ( !batchOrType ) {
				batchOrType = new Batch();
			} else if ( typeof batchOrType === 'function' ) {
				callback = batchOrType;
				batchOrType = new Batch();
			} else if ( !( batchOrType instanceof Batch ) ) {
				batchOrType = new Batch( batchOrType );
			}

			this._pendingChanges.push( { batch: batchOrType, callback } );

			if ( this._pendingChanges.length == 1 ) {
				this._runPendingChanges();
			}
		} catch ( err ) {
			// @if CK_DEBUG // throw err;
			/* istanbul ignore next */
			CKEditorError.rethrowUnexpectedError( err, this );
		}
	}

	/**
	 * {@link module:utils/observablemixin~ObservableMixin#decorate Decorated} function for applying
	 * {@link module:engine/model/operation/operation~Operation operations} to the model.
	 *
	 * This is a low-level way of changing the model. It is exposed for very specific use cases (like the undo feature).
	 * Normally, to modify the model, you will want to use {@link module:engine/model/writer~Writer `Writer`}.
	 * See also {@glink framework/guides/architecture/editing-engine#changing-the-model Changing the model} section
	 * of the {@glink framework/guides/architecture/editing-engine Editing architecture} guide.
	 *
	 * @param {module:engine/model/operation/operation~Operation} operation The operation to apply.
	 */
	applyOperation( operation ) {
		// @if CK_DEBUG_ENGINE // console.log( 'Applying ' + operation );

		// @if CK_DEBUG_ENGINE // if ( !this._operationLogs ) {
		// @if CK_DEBUG_ENGINE //	this._operationLogs = [];
		// @if CK_DEBUG_ENGINE // }

		// @if CK_DEBUG_ENGINE // this._operationLogs.push( JSON.stringify( operation ) );

		// @if CK_DEBUG_ENGINE //if ( !this._appliedOperations ) {
		// @if CK_DEBUG_ENGINE //	this._appliedOperations = [];
		// @if CK_DEBUG_ENGINE //}

		// @if CK_DEBUG_ENGINE //this._appliedOperations.push( operation );

		operation._execute();
	}

	// @if CK_DEBUG_ENGINE // getAppliedOperation() {
	// @if CK_DEBUG_ENGINE //	if ( !this._appliedOperations ) {
	// @if CK_DEBUG_ENGINE //		return '';
	// @if CK_DEBUG_ENGINE //	}

	// @if CK_DEBUG_ENGINE //	return this._appliedOperations.map( JSON.stringify ).join( '-------' );
	// @if CK_DEBUG_ENGINE // }

	// @if CK_DEBUG_ENGINE // createReplayer( stringifiedOperations ) {
	// @if CK_DEBUG_ENGINE //	return new OperationReplayer( this, '-------', stringifiedOperations );
	// @if CK_DEBUG_ENGINE // }

	/**
	 * Inserts content at the position in the editor specified by the selection, as one would expect the paste
	 * functionality to work.
	 *
	 * This is a high-level method. It takes the {@link #schema schema} into consideration when inserting
	 * the content, clears the given selection's content before inserting nodes and moves the selection
	 * to its target position at the end of the process.
	 * It can split elements, merge them, wrap bare text nodes with paragraphs, etc. &mdash; just like the
	 * pasting feature should do.
	 *
	 * For lower-level methods see {@link module:engine/model/writer~Writer `Writer`}.
	 *
	 * This method, unlike {@link module:engine/model/writer~Writer `Writer`}'s methods, does not have to be used
	 * inside a {@link #change `change()` block}.
	 *
	 * # Conversion and schema
	 *
	 * Inserting elements and text nodes into the model is not enough to make CKEditor 5 render that content
	 * to the user. CKEditor 5 implements a model-view-controller architecture and what `model.insertContent()` does
	 * is only adding nodes to the model. Additionally, you need to define
	 * {@glink framework/guides/architecture/editing-engine#conversion converters} between the model and view
	 * and define those nodes in the {@glink framework/guides/architecture/editing-engine#schema schema}.
	 *
	 * So, while this method may seem similar to CKEditor 4 `editor.insertHtml()` (in fact, both methods
	 * are used for paste-like content insertion), the CKEditor 5 method cannot be use to insert arbitrary HTML
	 * unless converters are defined for all elements and attributes in that HTML.
	 *
	 * # Examples
	 *
	 * Using `insertContent()` with a manually created model structure:
	 *
	 *		// Let's create a document fragment containing such content as:
	 *		//
	 *		// <paragraph>foo</paragraph>
	 *		// <blockQuote>
	 *		//    <paragraph>bar</paragraph>
	 *		// </blockQuote>
	 *		const docFrag = editor.model.change( writer => {
	 *			const p1 = writer.createElement( 'paragraph' );
	 *			const p2 = writer.createElement( 'paragraph' );
	 *			const blockQuote = writer.createElement( 'blockQuote' );
	 *			const docFrag = writer.createDocumentFragment();
	 *
	 *			writer.append( p1, docFrag );
	 *			writer.append( blockQuote, docFrag );
	 *			writer.append( p2, blockQuote );
	 *			writer.insertText( 'foo', p1 );
	 *			writer.insertText( 'bar', p2 );
	 *
	 *			return docFrag;
	 *		} );
	 *
	 *		// insertContent() does not have to be used in a change() block. It can, though,
	 *		// so this code could be moved to the callback defined above.
	 *		editor.model.insertContent( docFrag );
	 *
	 * Using `insertContent()` with an HTML string converted to a model document fragment (similar to the pasting mechanism):
	 *
	 *		// You can create your own HtmlDataProcessor instance or use editor.data.processor
	 *		// if you have not overridden the default one (which is the HtmlDataProcessor instance).
	 *		const htmlDP = new HtmlDataProcessor( viewDocument );
	 *
	 *		// Convert an HTML string to a view document fragment:
	 *		const viewFragment = htmlDP.toView( htmlString );
	 *
	 *		// Convert the view document fragment to a model document fragment
	 *		// in the context of $root. This conversion takes the schema into
	 *		// account so if, for example, the view document fragment contained a bare text node,
	 *		// this text node cannot be a child of $root, so it will be automatically
	 *		// wrapped with a <paragraph>. You can define the context yourself (in the second parameter),
	 *		// and e.g. convert the content like it would happen in a <paragraph>.
	 *		// Note: The clipboard feature uses a custom context called $clipboardHolder
	 *		// which has a loosened schema.
	 *		const modelFragment = editor.data.toModel( viewFragment );
	 *
	 *		editor.model.insertContent( modelFragment );
	 *
	 * By default this method will use the document selection but it can also be used with a position, range or selection instance.
	 *
	 *		// Insert text at the current document selection position.
	 *		editor.model.change( writer => {
	 *			editor.model.insertContent( writer.createText( 'x' ) );
	 *		} );
	 *
	 *		// Insert text at a given position - the document selection will not be modified.
	 *		editor.model.change( writer => {
	 *			editor.model.insertContent( writer.createText( 'x' ), doc.getRoot(), 2 );
	 *
	 *			// Which is a shorthand for:
	 *			editor.model.insertContent( writer.createText( 'x' ), writer.createPositionAt( doc.getRoot(), 2 ) );
	 *		} );
	 *
	 * If you want the document selection to be moved to the inserted content, use the
	 * {@link module:engine/model/writer~Writer#setSelection `setSelection()`} method of the writer after inserting
	 * the content:
	 *
	 *		editor.model.change( writer => {
	 *			const paragraph = writer.createElement( 'paragraph' );
	 *
	 *			// Insert an empty paragraph at the beginning of the root.
	 *			editor.model.insertContent( paragraph, writer.createPositionAt( editor.model.document.getRoot(), 0 ) );
	 *
	 *			// Move the document selection to the inserted paragraph.
	 *			writer.setSelection( paragraph, 'in' );
	 *		} );
	 *
	 * If an instance of the {@link module:engine/model/selection~Selection model selection} is passed as `selectable`,
	 * the new content will be inserted at the passed selection (instead of document selection):
	 *
	 *		editor.model.change( writer => {
	 *			// Create a selection in a paragraph that will be used as a place of insertion.
	 *			const selection = writer.createSelection( paragraph, 'in' );
	 *
	 *			// Insert the new text at the created selection.
	 *			editor.model.insertContent( writer.createText( 'x' ), selection );
	 *
	 *			// insertContent() modifies the passed selection instance so it can be used to set the document selection.
	 *			// Note: This is not necessary when you passed the document selection to insertContent().
	 *			writer.setSelection( selection );
	 *		} );
	 *
	 * @fires insertContent
	 * @param {module:engine/model/documentfragment~DocumentFragment|module:engine/model/item~Item} content The content to insert.
	 * @param {module:engine/model/selection~Selectable} [selectable=model.document.selection]
	 * The selection into which the content should be inserted. If not provided the current model document selection will be used.
	 * @param {Number|'before'|'end'|'after'|'on'|'in'} [placeOrOffset] To be used when a model item was passed as `selectable`.
	 * This param defines a position in relation to that item.
	 * @returns {module:engine/model/range~Range} Range which contains all the performed changes. This is a range that, if removed,
	 * would return the model to the state before the insertion. If no changes were preformed by `insertContent`, returns a range collapsed
	 * at the insertion position.
	 */
	insertContent( content, selectable, placeOrOffset ) {
		return insertContent( this, content, selectable, placeOrOffset );
	}

	/**
	 * Deletes content of the selection and merge siblings. The resulting selection is always collapsed.
	 *
	 * **Note:** For the sake of predictability, the resulting selection should always be collapsed.
	 * In cases where a feature wants to modify deleting behavior so selection isn't collapsed
	 * (e.g. a table feature may want to keep row selection after pressing <kbd>Backspace</kbd>),
	 * then that behavior should be implemented in the view's listener. At the same time, the table feature
	 * will need to modify this method's behavior too, e.g. to "delete contents and then collapse
	 * the selection inside the last selected cell" or "delete the row and collapse selection somewhere near".
	 * That needs to be done in order to ensure that other features which use `deleteContent()` will work well with tables.
	 *
	 * @fires deleteContent
	 * @param {module:engine/model/selection~Selection|module:engine/model/documentselection~DocumentSelection} selection
	 * Selection of which the content should be deleted.
	 * @param {Object} [options]
	 * @param {Boolean} [options.leaveUnmerged=false] Whether to merge elements after removing the content of the selection.
	 *
	 * For example `<heading1>x[x</heading1><paragraph>y]y</paragraph>` will become:
	 *
	 * * `<heading1>x^y</heading1>` with the option disabled (`leaveUnmerged == false`)
	 * * `<heading1>x^</heading1><paragraph>y</paragraph>` with enabled (`leaveUnmerged == true`).
	 *
	 * Note: {@link module:engine/model/schema~Schema#isObject object} and {@link module:engine/model/schema~Schema#isLimit limit}
	 * elements will not be merged.
	 *
	 * @param {Boolean} [options.doNotResetEntireContent=false] Whether to skip replacing the entire content with a
	 * paragraph when the entire content was selected.
	 *
	 * For example `<heading1>[x</heading1><paragraph>y]</paragraph>` will become:
	 *
	 * * `<paragraph>^</paragraph>` with the option disabled (`doNotResetEntireContent == false`)
	 * * `<heading1>^</heading1>` with enabled (`doNotResetEntireContent == true`)
	 *
	 * @param {Boolean} [options.doNotAutoparagraph=false] Whether to create a paragraph if after content deletion selection is moved
	 * to a place where text cannot be inserted.
	 *
	 * For example `<paragraph>x</paragraph>[<imageBlock src="foo.jpg"></imageBlock>]` will become:
	 *
	 * * `<paragraph>x</paragraph><paragraph>[]</paragraph>` with the option disabled (`doNotAutoparagraph == false`)
	 * * `<paragraph>x[]</paragraph>` with the option enabled (`doNotAutoparagraph == true`).
	 *
	 * **Note:** if there is no valid position for the selection, the paragraph will always be created:
	 *
	 * `[<imageBlock src="foo.jpg"></imageBlock>]` -> `<paragraph>[]</paragraph>`.
	 *
	 * @param {'forward'|'backward'} [options.direction='backward'] The direction in which the content is being consumed.
	 * Deleting backward corresponds to using the <kbd>Backspace</kbd> key, while deleting content forward corresponds to
	 * the <kbd>Shift</kbd>+<kbd>Backspace</kbd> keystroke.
	 */
	deleteContent( selection, options ) {
		deleteContent( this, selection, options );
	}

	/**
	 * Modifies the selection. Currently, the supported modifications are:
	 *
	 * * Extending. The selection focus is moved in the specified `options.direction` with a step specified in `options.unit`.
	 * Possible values for `unit` are:
	 *  * `'character'` (default) - moves selection by one user-perceived character. In most cases this means moving by one
	 *  character in `String` sense. However, unicode also defines "combing marks". These are special symbols, that combines
	 *  with a symbol before it ("base character") to create one user-perceived character. For example, `q̣̇` is a normal
	 *  letter `q` with two "combining marks": upper dot (`Ux0307`) and lower dot (`Ux0323`). For most actions, i.e. extending
	 *  selection by one position, it is correct to include both "base character" and all of it's "combining marks". That is
	 *  why `'character'` value is most natural and common method of modifying selection.
	 *  * `'codePoint'` - moves selection by one unicode code point. In contrary to, `'character'` unit, this will insert
	 *  selection between "base character" and "combining mark", because "combining marks" have their own unicode code points.
	 *  However, for technical reasons, unicode code points with values above `UxFFFF` are represented in native `String` by
	 *  two characters, called "surrogate pairs". Halves of "surrogate pairs" have a meaning only when placed next to each other.
	 *  For example `𨭎` is represented in `String` by `\uD862\uDF4E`. Both `\uD862` and `\uDF4E` do not have any meaning
	 *  outside the pair (are rendered as ? when alone). Position between them would be incorrect. In this case, selection
	 *  extension will include whole "surrogate pair".
	 *  * `'word'` - moves selection by a whole word.
	 *
	 * **Note:** if you extend a forward selection in a backward direction you will in fact shrink it.
	 *
	 * @fires modifySelection
	 * @param {module:engine/model/selection~Selection|module:engine/model/documentselection~DocumentSelection} selection
	 * The selection to modify.
	 * @param {Object} [options]
	 * @param {'forward'|'backward'} [options.direction='forward'] The direction in which the selection should be modified.
	 * @param {'character'|'codePoint'|'word'} [options.unit='character'] The unit by which selection should be modified.
	 */
	modifySelection( selection, options ) {
		modifySelection( this, selection, options );
	}

	/**
	 * Gets a clone of the selected content.
	 *
	 * For example, for the following selection:
	 *
	 * ```html
	 * <paragraph>x</paragraph>
	 * <blockQuote>
	 *	<paragraph>y</paragraph>
	 *	<heading1>fir[st</heading1>
	 * </blockQuote>
	 * <paragraph>se]cond</paragraph>
	 * <paragraph>z</paragraph>
	 * ```
	 *
	 * It will return a document fragment with such a content:
	 *
	 * ```html
	 * <blockQuote>
	 *	<heading1>st</heading1>
	 * </blockQuote>
	 * <paragraph>se</paragraph>
	 * ```
	 *
	 * @fires getSelectedContent
	 * @param {module:engine/model/selection~Selection|module:engine/model/documentselection~DocumentSelection} selection
	 * The selection of which content will be returned.
	 * @returns {module:engine/model/documentfragment~DocumentFragment}
	 */
	getSelectedContent( selection ) {
		return getSelectedContent( this, selection );
	}

	/**
	 * Checks whether the given {@link module:engine/model/range~Range range} or
	 * {@link module:engine/model/element~Element element} has any meaningful content.
	 *
	 * Meaningful content is:
	 *
	 * * any text node (`options.ignoreWhitespaces` allows controlling whether this text node must also contain
	 * any non-whitespace characters),
	 * * or any {@link module:engine/model/schema~Schema#isContent content element},
	 * * or any {@link module:engine/model/markercollection~Marker marker} which
	 * {@link module:engine/model/markercollection~Marker#_affectsData affects data}.
	 *
	 * This means that a range containing an empty `<paragraph></paragraph>` is not considered to have a meaningful content.
	 * However, a range containing an `<imageBlock></imageBlock>` (which would normally be marked in the schema as an object element)
	 * is considered non-empty.
	 *
	 * @param {module:engine/model/range~Range|module:engine/model/element~Element} rangeOrElement Range or element to check.
	 * @param {Object} [options]
	 * @param {Boolean} [options.ignoreWhitespaces] Whether text node with whitespaces only should be considered empty.
	 * @param {Boolean} [options.ignoreMarkers] Whether markers should be ignored.
	 * @returns {Boolean}
	 */
	hasContent( rangeOrElement, options = {} ) {
		const range = rangeOrElement instanceof ModelElement ? ModelRange._createIn( rangeOrElement ) : rangeOrElement;

		if ( range.isCollapsed ) {
			return false;
		}

		const { ignoreWhitespaces = false, ignoreMarkers = false } = options;

		// Check if there are any markers which affects data in this given range.
		if ( !ignoreMarkers ) {
			for ( const intersectingMarker of this.markers.getMarkersIntersectingRange( range ) ) {
				if ( intersectingMarker.affectsData ) {
					return true;
				}
			}
		}

		for ( const item of range.getItems() ) {
			if ( this.schema.isContent( item ) ) {
				if ( item.is( '$textProxy' ) ) {
					if ( !ignoreWhitespaces ) {
						return true;
					} else if ( item.data.search( /\S/ ) !== -1 ) {
						return true;
					}
				} else {
					return true;
				}
			}
		}

		return false;
	}

	/**
	 * Creates a position from the given root and path in that root.
	 *
	 * Note: This method is also available as
	 * {@link module:engine/model/writer~Writer#createPositionFromPath `Writer#createPositionFromPath()`}.
	 *
	 * @param {module:engine/model/element~Element|module:engine/model/documentfragment~DocumentFragment} root Root of the position.
	 * @param {Array.<Number>} path Position path. See {@link module:engine/model/position~Position#path}.
	 * @param {module:engine/model/position~PositionStickiness} [stickiness='toNone'] Position stickiness.
	 * See {@link module:engine/model/position~PositionStickiness}.
	 * @returns {module:engine/model/position~Position}
	 */
	createPositionFromPath( root, path, stickiness ) {
		return new ModelPosition( root, path, stickiness );
	}

	/**
	 * Creates position at the given location. The location can be specified as:
	 *
	 * * a {@link module:engine/model/position~Position position},
	 * * a parent element and offset in that element,
	 * * a parent element and `'end'` (the position will be set at the end of that element),
	 * * a {@link module:engine/model/item~Item model item} and `'before'` or `'after'`
	 * (the position will be set before or after the given model item).
	 *
	 * This method is a shortcut to other factory methods such as:
	 *
	 * * {@link module:engine/model/model~Model#createPositionBefore `createPositionBefore()`},
	 * * {@link module:engine/model/model~Model#createPositionAfter `createPositionAfter()`}.
	 *
	 * Note: This method is also available as
	 * {@link module:engine/model/writer~Writer#createPositionAt `Writer#createPositionAt()`},
	 *
	 * @param {module:engine/model/item~Item|module:engine/model/position~Position} itemOrPosition
	 * @param {Number|'end'|'before'|'after'} [offset] Offset or one of the flags. Used only when
	 * first parameter is a {@link module:engine/model/item~Item model item}.
	 */
	createPositionAt( itemOrPosition, offset ) {
		return ModelPosition._createAt( itemOrPosition, offset );
	}

	/**
	 * Creates a new position after the given {@link module:engine/model/item~Item model item}.
	 *
	 * Note: This method is also available as
	 * {@link module:engine/model/writer~Writer#createPositionAfter `Writer#createPositionAfter()`}.
	 *
	 * @param {module:engine/model/item~Item} item Item after which the position should be placed.
	 * @returns {module:engine/model/position~Position}
	 */
	createPositionAfter( item ) {
		return ModelPosition._createAfter( item );
	}

	/**
	 * Creates a new position before the given {@link module:engine/model/item~Item model item}.
	 *
	 * Note: This method is also available as
	 * {@link module:engine/model/writer~Writer#createPositionBefore `Writer#createPositionBefore()`}.
	 *
	 * @param {module:engine/model/item~Item} item Item before which the position should be placed.
	 * @returns {module:engine/model/position~Position}
	 */
	createPositionBefore( item ) {
		return ModelPosition._createBefore( item );
	}

	/**
	 * Creates a range spanning from the `start` position to the `end` position.
	 *
	 * Note: This method is also available as
	 * {@link module:engine/model/writer~Writer#createRange `Writer#createRange()`}:
	 *
	 *		model.change( writer => {
	 *			const range = writer.createRange( start, end );
	 *		} );
	 *
	 * @param {module:engine/model/position~Position} start Start position.
	 * @param {module:engine/model/position~Position} [end] End position. If not set, the range will be collapsed
	 * to the `start` position.
	 * @returns {module:engine/model/range~Range}
	 */
	createRange( start, end ) {
		return new ModelRange( start, end );
	}

	/**
	 * Creates a range inside the given element which starts before the first child of
	 * that element and ends after the last child of that element.
	 *
	 * Note: This method is also available as
	 * {@link module:engine/model/writer~Writer#createRangeIn `Writer#createRangeIn()`}:
	 *
	 *		model.change( writer => {
	 *			const range = writer.createRangeIn( paragraph );
	 *		} );
	 *
	 * @param {module:engine/model/element~Element} element Element which is a parent for the range.
	 * @returns {module:engine/model/range~Range}
	 */
	createRangeIn( element ) {
		return ModelRange._createIn( element );
	}

	/**
	 * Creates a range that starts before the given {@link module:engine/model/item~Item model item} and ends after it.
	 *
	 * Note: This method is also available on `writer` instance as
	 * {@link module:engine/model/writer~Writer#createRangeOn `Writer.createRangeOn()`}:
	 *
	 *		model.change( writer => {
	 *			const range = writer.createRangeOn( paragraph );
	 *		} );
	 *
	 * @param {module:engine/model/item~Item} item
	 * @returns {module:engine/model/range~Range}
	 */
	createRangeOn( item ) {
		return ModelRange._createOn( item );
	}

	/**
	 * Creates a new selection instance based on the given {@link module:engine/model/selection~Selectable selectable}
	 * or creates an empty selection if no arguments were passed.
	 *
	 * Note: This method is also available as
	 * {@link module:engine/model/writer~Writer#createSelection `Writer#createSelection()`}.
	 *
	 *		// Creates empty selection without ranges.
	 *		const selection = writer.createSelection();
	 *
	 *		// Creates selection at the given range.
	 *		const range = writer.createRange( start, end );
	 *		const selection = writer.createSelection( range );
	 *
	 *		// Creates selection at the given ranges
	 *		const ranges = [ writer.createRange( start1, end2 ), writer.createRange( star2, end2 ) ];
	 *		const selection = writer.createSelection( ranges );
	 *
	 *		// Creates selection from the other selection.
	 *		// Note: It doesn't copies selection attributes.
	 *		const otherSelection = writer.createSelection();
	 *		const selection = writer.createSelection( otherSelection );
	 *
	 *		// Creates selection from the given document selection.
	 *		// Note: It doesn't copies selection attributes.
	 *		const documentSelection = model.document.selection;
	 *		const selection = writer.createSelection( documentSelection );
	 *
	 *		// Creates selection at the given position.
	 *		const position = writer.createPositionFromPath( root, path );
	 *		const selection = writer.createSelection( position );
	 *
	 *		// Creates selection at the given offset in the given element.
	 *		const paragraph = writer.createElement( 'paragraph' );
	 *		const selection = writer.createSelection( paragraph, offset );
	 *
	 *		// Creates a range inside an {@link module:engine/model/element~Element element} which starts before the
	 *		// first child of that element and ends after the last child of that element.
	 *		const selection = writer.createSelection( paragraph, 'in' );
	 *
	 *		// Creates a range on an {@link module:engine/model/item~Item item} which starts before the item and ends
	 *		// just after the item.
	 *		const selection = writer.createSelection( paragraph, 'on' );
	 *
	 *		// Additional options (`'backward'`) can be specified as the last argument.
	 *
	 *		// Creates backward selection.
	 *		const selection = writer.createSelection( range, { backward: true } );
	 *
	 * @param {module:engine/model/selection~Selectable} selectable
	 * @param {Number|'before'|'end'|'after'|'on'|'in'} [placeOrOffset] Sets place or offset of the selection.
	 * @param {Object} [options]
	 * @param {Boolean} [options.backward] Sets this selection instance to be backward.
	 * @returns {module:engine/model/selection~Selection}
	 */
	createSelection( selectable, placeOrOffset, options ) {
		return new ModelSelection( selectable, placeOrOffset, options );
	}

	/**
	 * Creates a {@link module:engine/model/batch~Batch} instance.
	 *
	 * **Note:** In most cases creating a batch instance is not necessary as they are created when using:
	 *
	 * * {@link #change `change()`},
	 * * {@link #enqueueChange `enqueueChange()`}.
	 *
	 * @param {Object} [type] {@link module:engine/model/batch~Batch#constructor The type} of the batch.
	 * @returns {module:engine/model/batch~Batch}
	 */
	createBatch( type ) {
		return new Batch( type );
	}

	/**
	 * Creates an operation instance from a JSON object (parsed JSON string).
	 *
	 * This is an alias for {@link module:engine/model/operation/operationfactory~OperationFactory.fromJSON `OperationFactory.fromJSON()`}.
	 *
	 * @param {Object} json Deserialized JSON object.
	 * @returns {module:engine/model/operation/operation~Operation}
	 */
	createOperationFromJSON( json ) {
		return OperationFactory.fromJSON( json, this.document );
	}

	/**
	 * Removes all events listeners set by model instance and destroys {@link module:engine/model/document~Document}.
	 */
	destroy() {
		this.document.destroy();
		this.stopListening();
	}

	/**
	 * Common part of {@link module:engine/model/model~Model#change} and {@link module:engine/model/model~Model#enqueueChange}
	 * which calls callbacks and returns array of values returned by these callbacks.
	 *
	 * @private
	 * @returns {Array.<*>} Array of values returned by callbacks.
	 */
	_runPendingChanges() {
		const ret = [];

		this.fire( '_beforeChanges' );

		while ( this._pendingChanges.length ) {
			// Create a new writer using batch instance created for this chain of changes.
			const currentBatch = this._pendingChanges[ 0 ].batch;
			this._currentWriter = new Writer( this, currentBatch );

			// Execute changes callback and gather the returned value.
			const callbackReturnValue = this._pendingChanges[ 0 ].callback( this._currentWriter );
			ret.push( callbackReturnValue );

			this.document._handleChangeBlock( this._currentWriter );

			this._pendingChanges.shift();
			this._currentWriter = null;
		}

		this.fire( '_afterChanges' );

		return ret;
	}

	/**
	 * Fired when entering the outermost {@link module:engine/model/model~Model#enqueueChange} or
	 * {@link module:engine/model/model~Model#change} block.
	 *
	 * @protected
	 * @event _beforeChanges
	 */

	/**
	 * Fired when leaving the outermost {@link module:engine/model/model~Model#enqueueChange} or
	 * {@link module:engine/model/model~Model#change} block.
	 *
	 * @protected
	 * @event _afterChanges
	 */

	/**
	 * Fired every time any {@link module:engine/model/operation/operation~Operation operation} is applied on the model
	 * using {@link #applyOperation}.
	 *
	 * Note that this event is suitable only for very specific use-cases. Use it if you need to listen to every single operation
	 * applied on the document. However, in most cases {@link module:engine/model/document~Document#event:change} should
	 * be used.
	 *
	 * A few callbacks are already added to this event by engine internal classes:
	 *
	 * * with `highest` priority operation is validated,
	 * * with `normal` priority operation is executed,
	 * * with `low` priority the {@link module:engine/model/document~Document} updates its version,
	 * * with `low` priority {@link module:engine/model/liveposition~LivePosition} and {@link module:engine/model/liverange~LiveRange}
	 * update themselves.
	 *
	 * @event applyOperation
	 * @param {Array} args Arguments of the `applyOperation` which is an array with a single element - applied
	 * {@link module:engine/model/operation/operation~Operation operation}.
	 */

	/**
	 * Event fired when {@link #insertContent} method is called.
	 *
	 * The {@link #insertContent default action of that method} is implemented as a
	 * listener to this event so it can be fully customized by the features.
	 *
	 * **Note** The `selectable` parameter for the {@link #insertContent} is optional. When `undefined` value is passed the method uses
	 * `model.document.selection`.
	 *
	 * @event insertContent
	 * @param {Array} args The arguments passed to the original method.
	 */

	/**
	 * Event fired when {@link #deleteContent} method is called.
	 *
	 * The {@link #deleteContent default action of that method} is implemented as a
	 * listener to this event so it can be fully customized by the features.
	 *
	 * @event deleteContent
	 * @param {Array} args The arguments passed to the original method.
	 */

	/**
	 * Event fired when {@link #modifySelection} method is called.
	 *
	 * The {@link #modifySelection default action of that method} is implemented as a
	 * listener to this event so it can be fully customized by the features.
	 *
	 * @event modifySelection
	 * @param {Array} args The arguments passed to the original method.
	 */

	/**
	 * Event fired when {@link #getSelectedContent} method is called.
	 *
	 * The {@link #getSelectedContent default action of that method} is implemented as a
	 * listener to this event so it can be fully customized by the features.
	 *
	 * @event getSelectedContent
	 * @param {Array} args The arguments passed to the original method.
	 */
}

mix( Model, ObservableMixin );<|MERGE_RESOLUTION|>--- conflicted
+++ resolved
@@ -1,9 +1,5 @@
 /**
-<<<<<<< HEAD
- * @license Copyright (c) 2003-2022, CKSource - Frederico Knabben. All rights reserved.
-=======
  * @license Copyright (c) 2003-2022, CKSource Holding sp. z o.o. All rights reserved.
->>>>>>> e391ddb7
  * For licensing, see LICENSE.md or https://ckeditor.com/legal/ckeditor-oss-license
  */
 
@@ -218,13 +214,8 @@
 	 * done in the outer `change()` block.
 	 *
 	 * Second, it lets you define the {@link module:engine/model/batch~Batch} into which you want to add your changes.
-	 * By default, a new batch with the default {@link module:engine/model/batch~Batch#constructor batch type} is created.
-	 * In the sample above, `change` and `enqueueChange` blocks will use a different batch (and a different
-	 * {@link module:engine/model/writer~Writer} instance since each of them operates on a separate batch).
-	 *
-	 *		model.enqueueChange( { isUndoable: false }, writer => {
-	 *			writer.insertText( 'foo', paragraph, 'end' );
-	 *		} );
+	 * By default, a new batch is created. In the sample above, `change` and `enqueueChange` blocks use a different
+	 * batch (and different {@link module:engine/model/writer~Writer} since each of them operates on the separate batch).
 	 *
 	 * When using the `enqueueChange()` block you can also add some changes to the batch you used before.
 	 *
@@ -235,20 +226,17 @@
 	 * In order to make a nested `enqueueChange()` create a single undo step together with the changes done in the outer `change()`
 	 * block, you can obtain the batch instance from the  {@link module:engine/model/writer~Writer#batch writer} of the outer block.
 	 *
-	 * @param {module:engine/model/batch~Batch|Object} [batchOrType] A batch or a
-	 * {@link module:engine/model/batch~Batch#constructor batch type} that should be used in the callback. If not defined, a new batch with
-	 * the default type will be created.
+	 * @param {module:engine/model/batch~Batch|'transparent'|'default'} batchOrType Batch or batch type should be used in the callback.
+	 * If not defined, a new batch will be created.
 	 * @param {Function} callback Callback function which may modify the model.
 	 */
 	enqueueChange( batchOrType, callback ) {
 		try {
-			if ( !batchOrType ) {
-				batchOrType = new Batch();
-			} else if ( typeof batchOrType === 'function' ) {
+			if ( typeof batchOrType === 'string' ) {
+				batchOrType = new Batch( batchOrType );
+			} else if ( typeof batchOrType == 'function' ) {
 				callback = batchOrType;
 				batchOrType = new Batch();
-			} else if ( !( batchOrType instanceof Batch ) ) {
-				batchOrType = new Batch( batchOrType );
 			}
 
 			this._pendingChanges.push( { batch: batchOrType, callback } );
@@ -803,7 +791,7 @@
 	 * * {@link #change `change()`},
 	 * * {@link #enqueueChange `enqueueChange()`}.
 	 *
-	 * @param {Object} [type] {@link module:engine/model/batch~Batch#constructor The type} of the batch.
+	 * @param {'transparent'|'default'} [type='default'] The type of the batch.
 	 * @returns {module:engine/model/batch~Batch}
 	 */
 	createBatch( type ) {
