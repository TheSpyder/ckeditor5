{
  "name": "@ckeditor/ckeditor5-engine",
  "version": "26.0.0",
  "description": "The editing engine of CKEditor 5 – the best browser-based rich text editor.",
  "keywords": [
    "wysiwyg",
    "rich text",
    "editor",
    "html",
    "contentEditable",
    "editing",
    "operational transformation",
    "ot",
    "collaboration",
    "collaborative",
    "real-time",
    "framework",
    "ckeditor",
    "ckeditor5",
    "ckeditor 5",
    "ckeditor5-lib",
    "ckeditor5-dll"
  ],
  "main": "src/index.js",
  "dependencies": {
    "@ckeditor/ckeditor5-utils": "^26.0.0",
    "lodash-es": "^4.17.15"
  },
  "devDependencies": {
<<<<<<< HEAD
    "@ckeditor/ckeditor5-basic-styles": "^25.0.0",
    "@ckeditor/ckeditor5-block-quote": "^25.0.0",
    "@ckeditor/ckeditor5-clipboard": "^25.0.0",
    "@ckeditor/ckeditor5-core": "^25.0.0",
    "@ckeditor/ckeditor5-editor-classic": "^25.0.0",
    "@ckeditor/ckeditor5-enter": "^25.0.0",
    "@ckeditor/ckeditor5-essentials": "^25.0.0",
    "@ckeditor/ckeditor5-heading": "^25.0.0",
    "@ckeditor/ckeditor5-image": "^25.0.0",
    "@ckeditor/ckeditor5-link": "^25.0.0",
    "@ckeditor/ckeditor5-list": "^25.0.0",
    "@ckeditor/ckeditor5-paragraph": "^25.0.0",
    "@ckeditor/ckeditor5-table": "^25.0.0",
    "@ckeditor/ckeditor5-theme-lark": "^25.0.0",
    "@ckeditor/ckeditor5-typing": "^25.0.0",
    "@ckeditor/ckeditor5-ui": "^25.0.0",
    "@ckeditor/ckeditor5-undo": "^25.0.0",
    "@ckeditor/ckeditor5-widget": "^25.0.0",
=======
    "@ckeditor/ckeditor5-basic-styles": "^26.0.0",
    "@ckeditor/ckeditor5-block-quote": "^26.0.0",
    "@ckeditor/ckeditor5-clipboard": "^26.0.0",
    "@ckeditor/ckeditor5-core": "^26.0.0",
    "@ckeditor/ckeditor5-editor-classic": "^26.0.0",
    "@ckeditor/ckeditor5-enter": "^26.0.0",
    "@ckeditor/ckeditor5-essentials": "^26.0.0",
    "@ckeditor/ckeditor5-heading": "^26.0.0",
    "@ckeditor/ckeditor5-image": "^26.0.0",
    "@ckeditor/ckeditor5-link": "^26.0.0",
    "@ckeditor/ckeditor5-list": "^26.0.0",
    "@ckeditor/ckeditor5-paragraph": "^26.0.0",
    "@ckeditor/ckeditor5-table": "^26.0.0",
    "@ckeditor/ckeditor5-theme-lark": "^26.0.0",
    "@ckeditor/ckeditor5-typing": "^26.0.0",
    "@ckeditor/ckeditor5-ui": "^26.0.0",
    "@ckeditor/ckeditor5-undo": "^26.0.0",
    "@ckeditor/ckeditor5-widget": "^26.0.0",
>>>>>>> 9c5f69ed
    "webpack": "^4.43.0",
    "webpack-cli": "^3.3.11"
  },
  "engines": {
    "node": ">=12.0.0",
    "npm": ">=5.7.1"
  },
  "author": "CKSource (http://cksource.com/)",
  "license": "GPL-2.0-or-later",
  "homepage": "https://ckeditor.com/ckeditor-5",
  "bugs": "https://github.com/ckeditor/ckeditor5/issues",
  "repository": {
    "type": "git",
    "url": "https://github.com/ckeditor/ckeditor5.git",
    "directory": "packages/ckeditor5-engine"
  },
  "files": [
    "lang",
    "src",
    "theme"
  ]
}<|MERGE_RESOLUTION|>--- conflicted
+++ resolved
@@ -27,26 +27,6 @@
     "lodash-es": "^4.17.15"
   },
   "devDependencies": {
-<<<<<<< HEAD
-    "@ckeditor/ckeditor5-basic-styles": "^25.0.0",
-    "@ckeditor/ckeditor5-block-quote": "^25.0.0",
-    "@ckeditor/ckeditor5-clipboard": "^25.0.0",
-    "@ckeditor/ckeditor5-core": "^25.0.0",
-    "@ckeditor/ckeditor5-editor-classic": "^25.0.0",
-    "@ckeditor/ckeditor5-enter": "^25.0.0",
-    "@ckeditor/ckeditor5-essentials": "^25.0.0",
-    "@ckeditor/ckeditor5-heading": "^25.0.0",
-    "@ckeditor/ckeditor5-image": "^25.0.0",
-    "@ckeditor/ckeditor5-link": "^25.0.0",
-    "@ckeditor/ckeditor5-list": "^25.0.0",
-    "@ckeditor/ckeditor5-paragraph": "^25.0.0",
-    "@ckeditor/ckeditor5-table": "^25.0.0",
-    "@ckeditor/ckeditor5-theme-lark": "^25.0.0",
-    "@ckeditor/ckeditor5-typing": "^25.0.0",
-    "@ckeditor/ckeditor5-ui": "^25.0.0",
-    "@ckeditor/ckeditor5-undo": "^25.0.0",
-    "@ckeditor/ckeditor5-widget": "^25.0.0",
-=======
     "@ckeditor/ckeditor5-basic-styles": "^26.0.0",
     "@ckeditor/ckeditor5-block-quote": "^26.0.0",
     "@ckeditor/ckeditor5-clipboard": "^26.0.0",
@@ -65,7 +45,6 @@
     "@ckeditor/ckeditor5-ui": "^26.0.0",
     "@ckeditor/ckeditor5-undo": "^26.0.0",
     "@ckeditor/ckeditor5-widget": "^26.0.0",
->>>>>>> 9c5f69ed
     "webpack": "^4.43.0",
     "webpack-cli": "^3.3.11"
   },
