/**
 * @license Copyright (c) 2003-2024, CKSource Holding sp. z o.o. All rights reserved.
 * For licensing, see LICENSE.md or https://ckeditor.com/legal/ckeditor-oss-license
 */

/**
 * @module bookmark/bookmarkui
 */

<<<<<<< HEAD
import { Plugin, type Editor } from 'ckeditor5/src/core.js';
import { ButtonView, MenuBarMenuListItemButtonView } from 'ckeditor5/src/ui.js';
=======
import { Plugin } from 'ckeditor5/src/core.js';
import {
	ButtonView,
	ContextualBalloon,
	CssTransitionDisablerMixin,
	MenuBarMenuListItemButtonView,
	clickOutsideHandler,
	type ViewWithCssTransitionDisabler
} from 'ckeditor5/src/ui.js';

import {
	ClickObserver,
	type ViewDocumentClickEvent,
	type Element,
	type ViewElement
} from 'ckeditor5/src/engine.js';

import type { PositionOptions } from 'ckeditor5/src/utils.js';
import type { DeleteCommand } from 'ckeditor5/src/typing.js';

import BookmarkFormView, { type BookmarkFormValidatorCallback } from './ui/bookmarkformview.js';
import BookmarkActionsView from './ui/bookmarkactionsview.js';
import type UpdateBookmarkCommand from './updatebookmarkcommand.js';
import type InsertBookmarkCommand from './insertbookmarkcommand.js';
>>>>>>> b457c585

import BookmarkEditing from './bookmarkediting.js';
import type { BookmarkFormValidatorCallback } from './ui/bookmarkformview.js';

import bookmarkIcon from '../theme/icons/bookmark.svg';

const VISUAL_SELECTION_MARKER_NAME = 'bookmark-ui';

/**
 * The UI plugin of the bookmark feature.
 *
 * It registers the `'bookmark'` UI button in the editor's {@link module:ui/componentfactory~ComponentFactory component factory}
 * which inserts the `bookmark` element upon selection.
 */
export default class BookmarkUI extends Plugin {
	/**
	 * The actions view displayed inside of the balloon.
	 */
	public actionsView: BookmarkActionsView | null = null;

	/**
	 * The form view displayed inside the balloon.
	 */
	public formView: BookmarkFormView & ViewWithCssTransitionDisabler | null = null;

	/**
	 * The contextual balloon plugin instance.
	 */
	private _balloon!: ContextualBalloon;

	/**
	 * @inheritDoc
	 */
	public static get requires() {
		return [ ContextualBalloon ] as const;
	}

	/**
	 * @inheritDoc
	 */
	public static get requires() {
		return [ BookmarkEditing ] as const;
	}

	/**
	 * @inheritDoc
	 */
	public static get pluginName() {
		return 'BookmarkUI' as const;
	}

	/**
	 * @inheritDoc
	 */
	public init(): void {
		const editor = this.editor;

		editor.editing.view.addObserver( ClickObserver );

		this._balloon = editor.plugins.get( ContextualBalloon );

		// Create toolbar buttons.
		this._createToolbarBookmarkButton();
		this._enableBalloonActivators();

		// Renders a fake visual selection marker on an expanded selection.
		editor.conversion.for( 'editingDowncast' ).markerToHighlight( {
			model: VISUAL_SELECTION_MARKER_NAME,
			view: {
				classes: [ 'ck-fake-bookmark-selection' ]
			}
		} );

		// Renders a fake visual selection marker on a collapsed selection.
		editor.conversion.for( 'editingDowncast' ).markerToElement( {
			model: VISUAL_SELECTION_MARKER_NAME,
			view: ( data, { writer } ) => {
				if ( !data.markerRange.isCollapsed ) {
					return null;
				}

				const markerElement = writer.createUIElement( 'span' );

				writer.addClass(
					[ 'ck-fake-bookmark-selection', 'ck-fake-bookmark-selection_collapsed' ],
					markerElement
				);

				return markerElement;
			}
		} );
	}

	/**
	 * @inheritDoc
	 */
	public override destroy(): void {
		super.destroy();

		// Destroy created UI components as they are not automatically destroyed (see ckeditor5#1341).
		if ( this.formView ) {
			this.formView.destroy();
		}

		if ( this.actionsView ) {
			this.actionsView.destroy();
		}
	}

	/**
	 * Creates views.
	 */
	private _createViews() {
		this.actionsView = this._createActionsView();
		this.formView = this._createFormView();

		// Attach lifecycle actions to the the balloon.
		this._enableUserBalloonInteractions();
	}

	/**
	 * Creates the {@link module:bookmark/ui/bookmarkactionsview~BookmarkActionsView} instance.
	 */
	private _createActionsView(): BookmarkActionsView {
		const editor = this.editor;
		const actionsView = new BookmarkActionsView( editor.locale );
		const updateBookmarkCommand: UpdateBookmarkCommand = editor.commands.get( 'updateBookmark' )!;
		const deleteCommand: DeleteCommand = editor.commands.get( 'delete' )!;

		actionsView.bind( 'id' ).to( updateBookmarkCommand, 'value' );
		actionsView.editButtonView.bind( 'isEnabled' ).to( updateBookmarkCommand );
		actionsView.removeButtonView.bind( 'isEnabled' ).to( deleteCommand );

		// Display edit form view after clicking on the "Edit" button.
		this.listenTo( actionsView, 'edit', () => {
			this._addFormView();
		} );

		// Execute remove command after clicking on the "Remove" button.
		this.listenTo( actionsView, 'remove', () => {
			this._hideUI();
			editor.execute( 'delete' );
		} );

		// Close the panel on esc key press when the **actions have focus**.
		actionsView.keystrokes.set( 'Esc', ( data, cancel ) => {
			this._hideUI();
			cancel();
		} );

		return actionsView;
	}

	/**
	 * Creates the {@link module:bookmark/ui/bookmarkformview~BookmarkFormView} instance.
	 */
	private _createFormView(): BookmarkFormView & ViewWithCssTransitionDisabler {
		const editor = this.editor;
		const locale = editor.locale;
		const insertBookmarkCommand: InsertBookmarkCommand = editor.commands.get( 'insertBookmark' )!;
		const updateBookmarkCommand: UpdateBookmarkCommand = editor.commands.get( 'updateBookmark' )!;
		const validators: Array<BookmarkFormValidatorCallback> = [];
		const commands = [ insertBookmarkCommand, updateBookmarkCommand ];

		const formView = new ( CssTransitionDisablerMixin( BookmarkFormView ) )( locale, validators );
		formView.idInputView.fieldView.bind( 'value' ).to( updateBookmarkCommand, 'value' );

		// Form elements should be read-only when corresponding commands are disabled.
		formView.idInputView.bind( 'isEnabled' ).toMany(
			commands,
			'isEnabled',
			( ...areEnabled ) => areEnabled.some( isVisible => isVisible )
		);

		// Disable the "save" button if the command is disabled.
		formView.insertButtonView.bind( 'isEnabled' ).toMany(
			commands,
			'isEnabled',
			( ...areEnabled ) => areEnabled.some( isVisible => isVisible )
		);

		// Execute link command after clicking the "Save" button.
		this.listenTo( formView, 'submit', () => {
			if ( formView.isValid() ) {
				const { value } = formView.idInputView.fieldView.element!;

				if ( this._getSelectedBookmarkElement() ) {
					editor.execute( 'updateBookmark', { bookmarkId: value } );
				} else {
					editor.execute( 'insertBookmark', { bookmarkId: value } );
				}

				this._closeFormView();
			}
		} );

		// Close the panel on esc key press when the **form has focus**.
		formView.keystrokes.set( 'Esc', ( data, cancel ) => {
			this._closeFormView();
			cancel();
		} );

		return formView;
	}

	/**
	 * Creates a toolbar Bookmark button. Clicking this button will show
	 * a {@link #_balloon} attached to the selection.
	 */
	private _createToolbarBookmarkButton() {
		const editor = this.editor;

		editor.ui.componentFactory.add( 'bookmark', () => {
			const buttonView = this._createButton( ButtonView );

			buttonView.set( {
				tooltip: true
			} );

			return buttonView;
		} );

		editor.ui.componentFactory.add( 'menuBar:bookmark', () => {
			return this._createButton( MenuBarMenuListItemButtonView );
		} );
	}

	/**
	 * Creates a button for `bookmark` command to use either in toolbar or in menu bar.
	 */
	private _createButton<T extends typeof ButtonView>( ButtonClass: T ): InstanceType<T> {
		const editor = this.editor;
		const locale = editor.locale;
		const view = new ButtonClass( locale ) as InstanceType<T>;
		const insertCommand: InsertBookmarkCommand = editor.commands.get( 'insertBookmark' )!;
		const updateCommand: UpdateBookmarkCommand = editor.commands.get( 'updateBookmark' )!;
		const t = locale.t;

		view.set( {
			label: t( 'Bookmark' ),
			icon: bookmarkIcon
		} );

		// Execute the command.
		this.listenTo( view, 'execute', () => this._showUI( true ) );

		view.bind( 'isEnabled' ).toMany(
			[ insertCommand, updateCommand ],
			'isEnabled',
			( ...areEnabled ) => areEnabled.some( isVisible => isVisible )
		);

		view.bind( 'isOn' ).to( updateCommand, 'value', value => !!value );

		return view;
	}
<<<<<<< HEAD
}

/**
 * Returns bookmark form validation callbacks.
 *
 * @param editor Editor instance.
 */
function getFormValidators( editor: Editor ): Array<BookmarkFormValidatorCallback> {
	const { t } = editor;
	const { bookmarkElements } = editor.plugins.get( 'BookmarkEditing' );

	return [
		form => {
			if ( form.id && /\s/.test( form.id ) ) {
				return t( 'Bookmark name cannot contain space characters.' );
			}
		},
		form => {
			if ( Array.from( bookmarkElements.values() ).some( id => id === form.id ) ) {
				return t( 'Bookmark name already exists.' );
			}
		}
	];
=======

	/**
	 * Attaches actions that control whether the balloon panel containing the
	 * {@link #formView} should be displayed.
	 */
	private _enableBalloonActivators(): void {
		const editor = this.editor;
		const viewDocument = editor.editing.view.document;

		// Handle click on view document and show panel when selection is placed inside the bookmark element.
		// Keep panel open until selection will be inside the same bookmark element.
		this.listenTo<ViewDocumentClickEvent>( viewDocument, 'click', () => {
			const bookmark = this._getSelectedBookmarkElement();

			if ( bookmark ) {
				// Then show panel but keep focus inside editor editable.
				this._showUI();
			}
		} );
	}

	/**
	 * Attaches actions that control whether the balloon panel containing the
	 * {@link #formView} is visible or not.
	 */
	private _enableUserBalloonInteractions(): void {
		// Focus the form if the balloon is visible and the Tab key has been pressed.
		this.editor.keystrokes.set( 'Tab', ( data, cancel ) => {
			if ( this._areActionsVisible && !this.actionsView!.focusTracker.isFocused ) {
				this.actionsView!.focus();
				cancel();
			}
		}, {
			// Use the high priority because the bookmark UI navigation is more important
			// than other feature's actions, e.g. list indentation.
			priority: 'high'
		} );

		// Close the panel on the Esc key press when the editable has focus and the balloon is visible.
		this.editor.keystrokes.set( 'Esc', ( data, cancel ) => {
			if ( this._isUIVisible ) {
				this._hideUI();
				cancel();
			}
		} );

		// Close on click outside of balloon panel element.
		clickOutsideHandler( {
			emitter: this.formView!,
			activator: () => this._isUIInPanel,
			contextElements: () => [ this._balloon.view.element! ],
			callback: () => this._hideUI()
		} );
	}

	/**
	 * Adds the {@link #actionsView} to the {@link #_balloon}.
	 *
	 * @internal
	 */
	public _addActionsView(): void {
		if ( !this.actionsView ) {
			this._createViews();
		}

		if ( this._areActionsInPanel ) {
			return;
		}

		this._balloon.add( {
			view: this.actionsView!,
			position: this._getBalloonPositionData()
		} );
	}

	/**
	 * Adds the {@link #formView} to the {@link #_balloon}.
	 */
	private _addFormView(): void {
		if ( !this.formView ) {
			this._createViews();
		}

		if ( this._isFormInPanel ) {
			return;
		}

		const editor = this.editor;
		const updateBookmarkCommand: UpdateBookmarkCommand = editor.commands.get( 'updateBookmark' )!;

		this.formView!.disableCssTransitions();
		this.formView!.resetFormStatus();

		this._balloon.add( {
			view: this.formView!,
			position: this._getBalloonPositionData()
		} );

		this.formView!.idInputView.fieldView.value = updateBookmarkCommand.value || '';

		// Select input when form view is currently visible.
		if ( this._balloon.visibleView === this.formView ) {
			this.formView!.idInputView.fieldView.select();
		}

		this.formView!.enableCssTransitions();
	}

	/**
	 * Closes the form view. Decides whether the balloon should be hidden completely.
	 */
	private _closeFormView(): void {
		const updateBookmarkCommand: UpdateBookmarkCommand = this.editor.commands.get( 'updateBookmark' )!;

		if ( updateBookmarkCommand.value !== undefined ) {
			this._removeFormView();
		} else {
			this._hideUI();
		}
	}

	/**
	 * Removes the {@link #formView} from the {@link #_balloon}.
	 */
	private _removeFormView(): void {
		if ( this._isFormInPanel ) {
			// Blur the input element before removing it from DOM to prevent issues in some browsers.
			// See https://github.com/ckeditor/ckeditor5/issues/1501.
			this.formView!.insertButtonView.focus();

			// Reset the ID field to update the state of the submit button.
			this.formView!.idInputView.fieldView.reset();

			this._balloon.remove( this.formView! );

			// Because the form has an input which has focus, the focus must be brought back
			// to the editor. Otherwise, it would be lost.
			this.editor.editing.view.focus();

			this._hideFakeVisualSelection();
		}
	}

	/**
	 * Shows the correct UI type. It is either {@link #formView} or {@link #actionsView}.
	 */
	private _showUI( forceVisible: boolean = false ): void {
		if ( !this.formView ) {
			this._createViews();
		}

		// When there's no bookmark under the selection, go straight to the editing UI.
		if ( !this._getSelectedBookmarkElement() ) {
			// Show visual selection on a text without a bookmark when the contextual balloon is displayed.
			this._showFakeVisualSelection();

			this._addActionsView();

			// Be sure panel with bookmark is visible.
			if ( forceVisible ) {
				this._balloon.showStack( 'main' );
			}

			this._addFormView();
		}
		// If there's a bookmark under the selection...
		else {
			// Go to the editing UI if actions are already visible.
			if ( this._areActionsVisible ) {
				this._addFormView();
			}
			// Otherwise display just the actions UI.
			else {
				this._addActionsView();
			}

			// Be sure panel with bookmark is visible.
			if ( forceVisible ) {
				this._balloon.showStack( 'main' );
			}
		}

		// Begin responding to ui#update once the UI is added.
		this._startUpdatingUI();
	}

	/**
	 * Removes the {@link #formView} from the {@link #_balloon}.
	 *
	 * See {@link #_addFormView}, {@link #_addActionsView}.
	 */
	private _hideUI(): void {
		if ( !this._isUIInPanel ) {
			return;
		}

		const editor = this.editor;

		this.stopListening( editor.ui, 'update' );
		this.stopListening( this._balloon, 'change:visibleView' );

		// Make sure the focus always gets back to the editable _before_ removing the focused form view.
		// Doing otherwise causes issues in some browsers. See https://github.com/ckeditor/ckeditor5-link/issues/193.
		editor.editing.view.focus();

		// Remove form first because it's on top of the stack.
		this._removeFormView();

		// Then remove the actions view because it's beneath the form.
		this._balloon.remove( this.actionsView! );

		this._hideFakeVisualSelection();
	}

	/**
	 * Makes the UI react to the {@link module:ui/editorui/editorui~EditorUI#event:update} event to
	 * reposition itself when the editor UI should be refreshed.
	 *
	 * See: {@link #_hideUI} to learn when the UI stops reacting to the `update` event.
	 */
	private _startUpdatingUI(): void {
		const editor = this.editor;
		const viewDocument = editor.editing.view.document;

		let prevSelectedBookmark = this._getSelectedBookmarkElement();
		let prevSelectionParent = getSelectionParent();

		const update = () => {
			const selectedBookmark = this._getSelectedBookmarkElement();
			const selectionParent = getSelectionParent();

			// Hide the panel if:
			//
			// * the selection went out of the EXISTING bookmark element. E.g. user moved the caret out
			//   of the bookmark,
			// * the selection went to a different parent when creating a NEW bookmark. E.g. someone
			//   else modified the document.
			// * the selection has expanded (e.g. displaying bookmark actions then pressing SHIFT+Right arrow).
			//
			if (
				( prevSelectedBookmark && !selectedBookmark ) ||
				( !prevSelectedBookmark && selectionParent !== prevSelectionParent )
			) {
				this._hideUI();
			}
			// Update the position of the panel when:
			//  * bookmark panel is in the visible stack
			//  * the selection remains on the original bookmark element,
			//  * there was no bookmark element in the first place, i.e. creating a new bookmark
			else if ( this._isUIVisible ) {
				// If still in a bookmark element, simply update the position of the balloon.
				// If there was no bookmark (e.g. inserting one), the balloon must be moved
				// to the new position in the editing view (a new native DOM range).
				this._balloon.updatePosition( this._getBalloonPositionData() );
			}

			prevSelectedBookmark = selectedBookmark;
			prevSelectionParent = selectionParent;
		};

		function getSelectionParent() {
			return viewDocument.selection.focus!.getAncestors()
				.reverse()
				.find( ( node ): node is ViewElement => node.is( 'element' ) );
		}

		this.listenTo( editor.ui, 'update', update );
		this.listenTo( this._balloon, 'change:visibleView', update );
	}

	/**
	 * Returns `true` when {@link #formView} is in the {@link #_balloon}.
	 */
	private get _isFormInPanel(): boolean {
		return !!this.formView && this._balloon.hasView( this.formView );
	}

	/**
	 * Returns `true` when {@link #actionsView} is in the {@link #_balloon}.
	 */
	private get _areActionsInPanel(): boolean {
		return !!this.actionsView && this._balloon.hasView( this.actionsView );
	}

	/**
	 * Returns `true` when {@link #actionsView} is in the {@link #_balloon} and it is
	 * currently visible.
	 */
	private get _areActionsVisible(): boolean {
		return !!this.actionsView && this._balloon.visibleView === this.actionsView;
	}

	/**
	 * Returns `true` when {@link #actionsView} or {@link #formView} is in the {@link #_balloon}.
	 */
	private get _isUIInPanel(): boolean {
		return this._isFormInPanel || this._areActionsInPanel;
	}

	/**
	 * Returns `true` when {@link #actionsView} or {@link #formView} is in the {@link #_balloon} and it is
	 * currently visible.
	 */
	private get _isUIVisible(): boolean {
		const visibleView = this._balloon.visibleView;

		return !!this.formView && visibleView == this.formView || this._areActionsVisible;
	}

	/**
	 * Returns positioning options for the {@link #_balloon}. They control the way the balloon is attached
	 * to the target element or selection.
	 */
	private _getBalloonPositionData(): Partial<PositionOptions> | undefined {
		const view = this.editor.editing.view;
		const model = this.editor.model;
		let target: PositionOptions[ 'target' ] | undefined;

		const bookmarkElement = this._getSelectedBookmarkElement();

		if ( model.markers.has( VISUAL_SELECTION_MARKER_NAME ) ) {
			// There are cases when we highlight selection using a marker (#7705, #4721).
			const markerViewElements = Array.from( this.editor.editing.mapper.markerNameToElements( VISUAL_SELECTION_MARKER_NAME )! );
			const newRange = view.createRange(
				view.createPositionBefore( markerViewElements[ 0 ] ),
				view.createPositionAfter( markerViewElements[ markerViewElements.length - 1 ] )
			);

			target = view.domConverter.viewRangeToDom( newRange );
		}
		else if ( bookmarkElement ) {
			target = () => {
				const mapper = this.editor.editing.mapper;
				const domConverter = view.domConverter;
				const viewElement = mapper.toViewElement( bookmarkElement )!;

				return domConverter.mapViewToDom( viewElement )!;
			};
		}

		return target && { target };
	}

	/**
	 * Returns the bookmark {@link module:engine/view/attributeelement~AttributeElement} under
	 * the {@link module:engine/view/document~Document editing view's} selection or `null`
	 * if there is none.
	 */
	private _getSelectedBookmarkElement(): Element | null {
		const selection = this.editor.model.document.selection;
		const element = selection.getSelectedElement();

		if ( element && element.is( 'element', 'bookmark' ) ) {
			return element;
		}

		return null;
	}

	/**
	 * Displays a fake visual selection when the contextual balloon is displayed.
	 *
	 * This adds a 'bookmark-ui' marker into the document that is rendered as a highlight on selected text fragment.
	 */
	private _showFakeVisualSelection(): void {
		const model = this.editor.model;

		model.change( writer => {
			const range = model.document.selection.getFirstRange()!;

			if ( model.markers.has( VISUAL_SELECTION_MARKER_NAME ) ) {
				writer.updateMarker( VISUAL_SELECTION_MARKER_NAME, { range } );
			} else {
				if ( range.start.isAtEnd ) {
					const startPosition = range.start.getLastMatchingPosition(
						( { item } ) => !model.schema.isContent( item ),
						{ boundaries: range }
					);

					writer.addMarker( VISUAL_SELECTION_MARKER_NAME, {
						usingOperation: false,
						affectsData: false,
						range: writer.createRange( startPosition, range.end )
					} );
				} else {
					writer.addMarker( VISUAL_SELECTION_MARKER_NAME, {
						usingOperation: false,
						affectsData: false,
						range
					} );
				}
			}
		} );
	}

	/**
	 * Hides the fake visual selection created in {@link #_showFakeVisualSelection}.
	 */
	private _hideFakeVisualSelection(): void {
		const model = this.editor.model;

		if ( model.markers.has( VISUAL_SELECTION_MARKER_NAME ) ) {
			model.change( writer => {
				writer.removeMarker( VISUAL_SELECTION_MARKER_NAME );
			} );
		}
	}
>>>>>>> b457c585
}<|MERGE_RESOLUTION|>--- conflicted
+++ resolved
@@ -7,11 +7,7 @@
  * @module bookmark/bookmarkui
  */
 
-<<<<<<< HEAD
 import { Plugin, type Editor } from 'ckeditor5/src/core.js';
-import { ButtonView, MenuBarMenuListItemButtonView } from 'ckeditor5/src/ui.js';
-=======
-import { Plugin } from 'ckeditor5/src/core.js';
 import {
 	ButtonView,
 	ContextualBalloon,
@@ -35,10 +31,8 @@
 import BookmarkActionsView from './ui/bookmarkactionsview.js';
 import type UpdateBookmarkCommand from './updatebookmarkcommand.js';
 import type InsertBookmarkCommand from './insertbookmarkcommand.js';
->>>>>>> b457c585
 
 import BookmarkEditing from './bookmarkediting.js';
-import type { BookmarkFormValidatorCallback } from './ui/bookmarkformview.js';
 
 import bookmarkIcon from '../theme/icons/bookmark.svg';
 
@@ -70,14 +64,7 @@
 	 * @inheritDoc
 	 */
 	public static get requires() {
-		return [ ContextualBalloon ] as const;
-	}
-
-	/**
-	 * @inheritDoc
-	 */
-	public static get requires() {
-		return [ BookmarkEditing ] as const;
+		return [ BookmarkEditing, ContextualBalloon ] as const;
 	}
 
 	/**
@@ -197,10 +184,9 @@
 		const locale = editor.locale;
 		const insertBookmarkCommand: InsertBookmarkCommand = editor.commands.get( 'insertBookmark' )!;
 		const updateBookmarkCommand: UpdateBookmarkCommand = editor.commands.get( 'updateBookmark' )!;
-		const validators: Array<BookmarkFormValidatorCallback> = [];
 		const commands = [ insertBookmarkCommand, updateBookmarkCommand ];
 
-		const formView = new ( CssTransitionDisablerMixin( BookmarkFormView ) )( locale, validators );
+		const formView = new ( CssTransitionDisablerMixin( BookmarkFormView ) )( locale, getFormValidators( editor ) );
 		formView.idInputView.fieldView.bind( 'value' ).to( updateBookmarkCommand, 'value' );
 
 		// Form elements should be read-only when corresponding commands are disabled.
@@ -232,6 +218,11 @@
 			}
 		} );
 
+		// Update balloon position when form error changes.
+		this.listenTo( formView.idInputView, 'change:errorText', () => {
+			editor.ui.update();
+		} );
+
 		// Close the panel on esc key press when the **form has focus**.
 		formView.keystrokes.set( 'Esc', ( data, cancel ) => {
 			this._closeFormView();
@@ -292,31 +283,6 @@
 
 		return view;
 	}
-<<<<<<< HEAD
-}
-
-/**
- * Returns bookmark form validation callbacks.
- *
- * @param editor Editor instance.
- */
-function getFormValidators( editor: Editor ): Array<BookmarkFormValidatorCallback> {
-	const { t } = editor;
-	const { bookmarkElements } = editor.plugins.get( 'BookmarkEditing' );
-
-	return [
-		form => {
-			if ( form.id && /\s/.test( form.id ) ) {
-				return t( 'Bookmark name cannot contain space characters.' );
-			}
-		},
-		form => {
-			if ( Array.from( bookmarkElements.values() ).some( id => id === form.id ) ) {
-				return t( 'Bookmark name already exists.' );
-			}
-		}
-	];
-=======
 
 	/**
 	 * Attaches actions that control whether the balloon panel containing the
@@ -724,5 +690,27 @@
 			} );
 		}
 	}
->>>>>>> b457c585
+}
+
+/**
+ * Returns bookmark form validation callbacks.
+ *
+ * @param editor Editor instance.
+ */
+function getFormValidators( editor: Editor ): Array<BookmarkFormValidatorCallback> {
+	const { t } = editor;
+	const { bookmarkElements } = editor.plugins.get( 'BookmarkEditing' );
+
+	return [
+		form => {
+			if ( form.id && /\s/.test( form.id ) ) {
+				return t( 'Bookmark name cannot contain space characters.' );
+			}
+		},
+		form => {
+			if ( Array.from( bookmarkElements.values() ).some( id => id === form.id ) ) {
+				return t( 'Bookmark name already exists.' );
+			}
+		}
+	];
 }