/**
 * @license Copyright (c) 2003-2024, CKSource Holding sp. z o.o. All rights reserved.
 * For licensing, see LICENSE.md or https://ckeditor.com/legal/ckeditor-oss-license
 */

/**
 * @module bookmark
 */

export { default as Bookmark } from './bookmark.js';
export { default as BookmarkEditing } from './bookmarkediting.js';
<<<<<<< HEAD
export { default as InsertBookmarkCommand } from './insertbookmarkcommand.js';
=======
export { default as BookmarkUI } from './bookmarkui.js';
>>>>>>> a1a67369
export { default as UpdateBookmarkCommand } from './updatebookmarkcommand.js';

import './augmentation.js';<|MERGE_RESOLUTION|>--- conflicted
+++ resolved
@@ -9,11 +9,8 @@
 
 export { default as Bookmark } from './bookmark.js';
 export { default as BookmarkEditing } from './bookmarkediting.js';
-<<<<<<< HEAD
+export { default as BookmarkUI } from './bookmarkui.js';
 export { default as InsertBookmarkCommand } from './insertbookmarkcommand.js';
-=======
-export { default as BookmarkUI } from './bookmarkui.js';
->>>>>>> a1a67369
 export { default as UpdateBookmarkCommand } from './updatebookmarkcommand.js';
 
 import './augmentation.js';