--- conflicted
+++ resolved
@@ -23,7 +23,7 @@
 
 describe( 'BookmarkEditing', () => {
 	// eslint-disable-next-line max-len
-	const domUIElement = '<span class="ck-bookmark__icon"><svg class="ck ck-icon ck-reset_all-excluded" viewBox="0 0 20 20"><path class="ck-icon__fill" d="m11.333 2 .19 2.263a5.899 5.899 0 0 1 1.458.604L14.714 3.4 16.6 5.286l-1.467 1.733c.263.452.468.942.605 1.46L18 8.666v2.666l-2.263.19a5.899 5.899 0 0 1-.604 1.458l1.467 1.733-1.886 1.886-1.733-1.467a5.899 5.899 0 0 1-1.46.605L11.334 18H8.667l-.19-2.263a5.899 5.899 0 0 1-1.458-.604L5.286 16.6 3.4 14.714l1.467-1.733a5.899 5.899 0 0 1-.604-1.458L2 11.333V8.667l2.262-.189a5.899 5.899 0 0 1 .605-1.459L3.4 5.286 5.286 3.4l1.733 1.467a5.899 5.899 0 0 1 1.46-.605L8.666 2h2.666zM10 6.267a3.733 3.733 0 1 0 0 7.466 3.733 3.733 0 0 0 0-7.466z"></path></svg></span>';
+	const domUIElement = '<span class="ck-bookmark__icon"><svg class="ck ck-icon ck-reset_all-excluded" viewBox="0 0 20 20" fill="none">\n<path d="M4.5 16.9343V3C4.5 2.44772 4.94771 2 5.5 2H14.5C15.0523 2 15.5 2.44772 15.5 3V16.9343C15.5 17.3579 15.0062 17.5896 14.6804 17.3188L10.3196 13.6942C10.1344 13.5402 9.86565 13.5402 9.6804 13.6942L5.3196 17.3188C4.99382 17.5896 4.5 17.3579 4.5 16.9343Z" stroke="#333333" stroke-width="1.5"></path>\n</svg></span>';
 
 	let editor, element, model, view, converter;
 
@@ -366,16 +366,7 @@
 
 			expect( domElement.outerHTML ).to.equal(
 				'<a class="ck-bookmark ck-widget ck-widget_selected" id="foo" contenteditable="false">' +
-<<<<<<< HEAD
-					'<span class="ck-bookmark__icon">' +
-						'<svg class="ck ck-icon ck-reset_all-excluded" viewBox="0 0 20 20" fill="none">\n' +
-							// eslint-disable-next-line max-len
-							'<path d="M4.5 16.9343V3C4.5 2.44772 4.94771 2 5.5 2H14.5C15.0523 2 15.5 2.44772 15.5 3V16.9343C15.5 17.3579 15.0062 17.5896 14.6804 17.3188L10.3196 13.6942C10.1344 13.5402 9.86565 13.5402 9.6804 13.6942L5.3196 17.3188C4.99382 17.5896 4.5 17.3579 4.5 16.9343Z" stroke="#333333" stroke-width="1.5"></path>\n' +
-						'</svg>' +
-					'</span>' +
-=======
 					domUIElement +
->>>>>>> 436d3eb2
 				'</a>' );
 
 			expect( domElement.children.length ).to.equal( 1 );
