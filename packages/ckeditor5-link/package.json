{
  "name": "@ckeditor/ckeditor5-link",
  "version": "29.1.0",
  "description": "Link feature for CKEditor 5.",
  "keywords": [
    "ckeditor",
    "ckeditor5",
    "ckeditor 5",
    "ckeditor5-feature",
    "ckeditor5-plugin",
    "ckeditor5-dll"
  ],
  "main": "src/index.js",
  "dependencies": {
    "@ckeditor/ckeditor5-ui": "^29.1.0",
    "ckeditor5": "^29.1.0",
    "lodash-es": "^4.17.15"
  },
  "devDependencies": {
<<<<<<< HEAD
    "@ckeditor/ckeditor5-basic-styles": "^29.0.0",
    "@ckeditor/ckeditor5-block-quote": "^29.0.0",
    "@ckeditor/ckeditor5-clipboard": "^29.0.0",
    "@ckeditor/ckeditor5-cloud-services": "^29.0.0",
    "@ckeditor/ckeditor5-code-block": "^29.0.0",
    "@ckeditor/ckeditor5-core": "^29.0.0",
    "@ckeditor/ckeditor5-dev-utils": "^25.3.0",
    "@ckeditor/ckeditor5-easy-image": "^29.0.0",
    "@ckeditor/ckeditor5-editor-classic": "^29.0.0",
    "@ckeditor/ckeditor5-engine": "^29.0.0",
    "@ckeditor/ckeditor5-enter": "^29.0.0",
    "@ckeditor/ckeditor5-image": "^29.0.0",
    "@ckeditor/ckeditor5-paragraph": "^29.0.0",
    "@ckeditor/ckeditor5-theme-lark": "^29.0.0",
    "@ckeditor/ckeditor5-typing": "^29.0.0",
    "@ckeditor/ckeditor5-undo": "^29.0.0",
    "@ckeditor/ckeditor5-utils": "^29.0.0",
    "@ckeditor/ckeditor5-widget": "^29.0.0",
=======
    "@ckeditor/ckeditor5-basic-styles": "^29.1.0",
    "@ckeditor/ckeditor5-block-quote": "^29.1.0",
    "@ckeditor/ckeditor5-clipboard": "^29.1.0",
    "@ckeditor/ckeditor5-cloud-services": "^29.1.0",
    "@ckeditor/ckeditor5-code-block": "^29.1.0",
    "@ckeditor/ckeditor5-core": "^29.1.0",
    "@ckeditor/ckeditor5-dev-utils": "^25.3.0",
    "@ckeditor/ckeditor5-easy-image": "^29.1.0",
    "@ckeditor/ckeditor5-editor-classic": "^29.1.0",
    "@ckeditor/ckeditor5-engine": "^29.1.0",
    "@ckeditor/ckeditor5-enter": "^29.1.0",
    "@ckeditor/ckeditor5-image": "^29.1.0",
    "@ckeditor/ckeditor5-paragraph": "^29.1.0",
    "@ckeditor/ckeditor5-theme-lark": "^29.1.0",
    "@ckeditor/ckeditor5-typing": "^29.1.0",
    "@ckeditor/ckeditor5-undo": "^29.1.0",
    "@ckeditor/ckeditor5-utils": "^29.1.0",
    "@ckeditor/ckeditor5-widget": "^29.1.0",
>>>>>>> 280213d6
    "webpack": "^4.43.0",
    "webpack-cli": "^3.3.11"
  },
  "engines": {
    "node": ">=12.0.0",
    "npm": ">=5.7.1"
  },
  "author": "CKSource (http://cksource.com/)",
  "license": "GPL-2.0-or-later",
  "homepage": "https://ckeditor.com/ckeditor-5",
  "bugs": "https://github.com/ckeditor/ckeditor5/issues",
  "repository": {
    "type": "git",
    "url": "https://github.com/ckeditor/ckeditor5.git",
    "directory": "packages/ckeditor5-link"
  },
  "files": [
    "lang",
    "src",
    "theme",
    "build",
    "ckeditor5-metadata.json"
  ],
  "scripts": {
    "dll:build": "webpack"
  }
}<|MERGE_RESOLUTION|>--- conflicted
+++ resolved
@@ -17,26 +17,6 @@
     "lodash-es": "^4.17.15"
   },
   "devDependencies": {
-<<<<<<< HEAD
-    "@ckeditor/ckeditor5-basic-styles": "^29.0.0",
-    "@ckeditor/ckeditor5-block-quote": "^29.0.0",
-    "@ckeditor/ckeditor5-clipboard": "^29.0.0",
-    "@ckeditor/ckeditor5-cloud-services": "^29.0.0",
-    "@ckeditor/ckeditor5-code-block": "^29.0.0",
-    "@ckeditor/ckeditor5-core": "^29.0.0",
-    "@ckeditor/ckeditor5-dev-utils": "^25.3.0",
-    "@ckeditor/ckeditor5-easy-image": "^29.0.0",
-    "@ckeditor/ckeditor5-editor-classic": "^29.0.0",
-    "@ckeditor/ckeditor5-engine": "^29.0.0",
-    "@ckeditor/ckeditor5-enter": "^29.0.0",
-    "@ckeditor/ckeditor5-image": "^29.0.0",
-    "@ckeditor/ckeditor5-paragraph": "^29.0.0",
-    "@ckeditor/ckeditor5-theme-lark": "^29.0.0",
-    "@ckeditor/ckeditor5-typing": "^29.0.0",
-    "@ckeditor/ckeditor5-undo": "^29.0.0",
-    "@ckeditor/ckeditor5-utils": "^29.0.0",
-    "@ckeditor/ckeditor5-widget": "^29.0.0",
-=======
     "@ckeditor/ckeditor5-basic-styles": "^29.1.0",
     "@ckeditor/ckeditor5-block-quote": "^29.1.0",
     "@ckeditor/ckeditor5-clipboard": "^29.1.0",
@@ -55,7 +35,6 @@
     "@ckeditor/ckeditor5-undo": "^29.1.0",
     "@ckeditor/ckeditor5-utils": "^29.1.0",
     "@ckeditor/ckeditor5-widget": "^29.1.0",
->>>>>>> 280213d6
     "webpack": "^4.43.0",
     "webpack-cli": "^3.3.11"
   },
