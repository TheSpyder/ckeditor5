---
category: features
menu-title: Source editing
modified_at: 2021-06-28
---
# Source editing
{@snippet features/source-editing-imports}

The {@link module:source-editing/sourceediting~SourceEditing} feature provides the ability for viewing and editing the source of the document. The source editing plugin is a low-level document editing interface, while all the buttons and dropdowns located in a editor's toolbar are high-level ones.

The changes made to the document source will be applied to the editor's {@link framework/guides/architecture/editing-engine data model} only, if the editor understands (via loaded plugins) the given syntax. You will lose all changes that the editor features cannot understand. For example, if the editor does not have a {@link features/horizontal-line horizontal line} plugin loaded, the `<hr>` tag added in the document source will be removed upon exit from the source editing mode.

<info-box>
<<<<<<< HEAD
	Currently, the source editing mode is supported in the {@link examples/builds/classic-editor classic editor}. The source editing feature is not compatible with {@link features/collaboration collaboration features} and {@link features/restricted-editing restricted editing}. If you would like to use either of those features, but for some reason you would like to also enable source editing, please [contact us](https://ckeditor.com/contact/).
=======
	Currently, the source editing mode is supported in the {@link examples/builds/classic-editor classic editor}. The source editing feature is not compatible with {@link features/collaboration CKEditor 5 collaboration features}. If you would like to use collaboration features, but for some reason you would like to also enable source editing, please [contact us](https://ckeditor.com/contact/).
>>>>>>> 3c3ecb2d
</info-box>

## Demo

Use the editor below to see the source editing plugin in action. Toggle the source editing mode {@icon @ckeditor/ckeditor5-source-editing/theme/icons/source-editing.svg Source editing}, make some changes in the HTML code (i.e. add new paragraphs or an ordered list), and go back to see that they are present in the document content. You can also use one of the numerous CKEditor 5 features available via the toolbar and observe how they render in the HTML source. Notice the collapsible table of contents, available thanks to the {@link features/general-html-support General HTML support} feature and introducing HTML elements not yet covered by official plugins.

<info-box>
	The General HTML Support feature is **experimental and not yet production-ready**. Follow the ["Stabilize and release a production-ready General HTML Support feature"](https://github.com/ckeditor/ckeditor5/issues/9856) issue for more updates and related issues.
</info-box>

{@snippet features/source-editing}

## Markdown source view

The source editing plugin also works well with the {@link features/markdown Markdown output} plugin. No special configuration is needed, it is enough to add the plugin to the editor to change the source editing mode to display Markdown instead. Please remember that Markdown syntax is very simple and it does not cover all the rich-text features. Some features provided by CKEditor 5 &ndash; either native or introduced via the GHS feature &ndash; can thus be only presented as native HTML as they have no Markdown equivalent and will be stripped in the source view below.

{@snippet features/source-editing-with-markdown}

## Related features

There are other source-related CKEditor 5 features you may want to check:

* {@link features/general-html-support General HTML support} &ndash; Allows enabling a generic support for additional HTML features not yet covered by official plugins.
* {@link features/html-embed HTML embed} &ndash; Allows embedding an arbitrary HTML snippet in the editor.
* {@link features/autoformat Autoformatting} &ndash; Allows using Markdown-like shortcodes to format the content on the go.
* {@link features/markdown Markdown output} &ndash; Allows for Markdown output instead of HTML output.


## Installation

To add this feature to your rich-text editor, install the [`@ckeditor/ckeditor5-source-editing`](https://www.npmjs.com/package/@ckeditor/ckeditor5-source-editing) package:

```bash
npm install --save @ckeditor/ckeditor5-source-editing
```

And add it to your plugin list configuration:

```js
import SourceEditing from '@ckeditor/ckeditor5-source-editing/src/sourceediting';

ClassicEditor
	.create( document.querySelector( '#editor' ), {
		plugins: [ SourceEditing, ... ],
		toolbar: [ 'sourceEditing', ... ]
	} )
	.then( ... )
	.catch( ... );
```

To utilize the Markdown source editing mode just add the {@link features/markdown Markdown output} plugin to the editor.

```js
import SourceEditing from '@ckeditor/ckeditor5-source-editing/src/sourceediting';
import Markdown from '@ckeditor/ckeditor5-markdown-gfm/src/markdown';

ClassicEditor
	.create( document.querySelector( '#editor' ), {
		plugins: [ SourceEditing, Markdown, ... ],
		toolbar: [ 'sourceEditing', ... ]
	} )
	.then( ... )
	.catch( ... );
```

<info-box info>
	Read more about {@link builds/guides/integration/installing-plugins installing plugins}.
</info-box>

## Common API

The {@link module:source-editing/sourceediting~SourceEditing} plugin registers:

* The `'sourceEditing'` UI button component.

<info-box>
	We recommend using the official {@link framework/guides/development-tools#ckeditor-5-inspector CKEditor 5 inspector} for development and debugging. It will give you tons of useful information about the state of the editor such as internal data structures, selection, commands, and many more.
</info-box>

## Contribute

The source code of the feature is available on GitHub in https://github.com/ckeditor/ckeditor5/tree/master/packages/ckeditor5-source-editing.<|MERGE_RESOLUTION|>--- conflicted
+++ resolved
@@ -11,11 +11,7 @@
 The changes made to the document source will be applied to the editor's {@link framework/guides/architecture/editing-engine data model} only, if the editor understands (via loaded plugins) the given syntax. You will lose all changes that the editor features cannot understand. For example, if the editor does not have a {@link features/horizontal-line horizontal line} plugin loaded, the `<hr>` tag added in the document source will be removed upon exit from the source editing mode.
 
 <info-box>
-<<<<<<< HEAD
-	Currently, the source editing mode is supported in the {@link examples/builds/classic-editor classic editor}. The source editing feature is not compatible with {@link features/collaboration collaboration features} and {@link features/restricted-editing restricted editing}. If you would like to use either of those features, but for some reason you would like to also enable source editing, please [contact us](https://ckeditor.com/contact/).
-=======
 	Currently, the source editing mode is supported in the {@link examples/builds/classic-editor classic editor}. The source editing feature is not compatible with {@link features/collaboration CKEditor 5 collaboration features}. If you would like to use collaboration features, but for some reason you would like to also enable source editing, please [contact us](https://ckeditor.com/contact/).
->>>>>>> 3c3ecb2d
 </info-box>
 
 ## Demo
