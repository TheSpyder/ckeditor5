/**
 * @license Copyright (c) 2003-2023, CKSource Holding sp. z o.o. All rights reserved.
 * For licensing, see LICENSE.md or https://ckeditor.com/legal/ckeditor-oss-license
 */

/* globals document,Event */

import ClassicTestEditor from '@ckeditor/ckeditor5-core/tests/_utils/classictesteditor';
import Paragraph from '@ckeditor/ckeditor5-paragraph/src/paragraph';
import ColorTableView from './../../src/ui/colortableview';
import ColorTileView from '@ckeditor/ckeditor5-ui/src/colorgrid/colortileview';
import { icons } from 'ckeditor5/src/core';

import Collection from '@ckeditor/ckeditor5-utils/src/collection';
import ViewCollection from '@ckeditor/ckeditor5-ui/src/viewcollection';
import ColorPickerView from '@ckeditor/ckeditor5-ui/src/colorpicker/colorpickerview';
import FocusTracker from '@ckeditor/ckeditor5-utils/src/focustracker';
import KeystrokeHandler from '@ckeditor/ckeditor5-utils/src/keystrokehandler';
import FocusCycler from '@ckeditor/ckeditor5-ui/src/focuscycler';
import { keyCodes } from '@ckeditor/ckeditor5-utils/src/keyboard';
import global from '@ckeditor/ckeditor5-utils/src/dom/global';

import TestColorPlugin from '../_utils/testcolorplugin';
import testUtils from '@ckeditor/ckeditor5-core/tests/_utils/utils';
import { setData as setModelData } from '@ckeditor/ckeditor5-engine/src/dev-utils/model';

import removeButtonIcon from '@ckeditor/ckeditor5-core/theme/icons/eraser.svg';

describe( 'ColorTableView', () => {
	let locale, colorTableView;

	const colorDefinitions = [
		{
			color: '#000',
			label: 'Black',
			options: {
				hasBorder: false
			}
		},
		{
			color: 'rgb(255, 255, 255)',
			label: 'White',
			options: {
				hasBorder: true
			}
		},
		{
			color: 'red',
			label: 'Red',
			options: {
				hasBorder: false
			}
		}
	];
	const testColorConfig = {
		colors: [
			'yellow',
			{
				color: '#000'
			},
			{
				color: 'rgb(255, 255, 255)',
				label: 'White',
				hasBorder: true
			},
			{
				color: 'red',
				label: 'Red'
			},
			{
				color: '#00FF00',
				label: 'Green',
				hasBorder: false
			}
		],
		columns: 3
	};

	beforeEach( () => {
		locale = { t() {} };
		colorTableView = new ColorTableView( locale, {
			colors: colorDefinitions,
			columns: 5,
			removeButtonLabel: 'Remove color',
			documentColorsLabel: 'Document colors',
			documentColorsCount: 4
		} );
		// Grids rendering is deferred (#6192) therefore render happens before appending grids.
		colorTableView.render();
		colorTableView.appendGrids();

		document.body.appendChild( colorTableView.element );
	} );

	afterEach( () => {
		colorTableView.destroy();
		colorTableView.element.remove();
	} );

	testUtils.createSinonSandbox();

	describe( 'constructor()', () => {
		it( 'should create items collection', () => {
			expect( colorTableView.items ).to.be.instanceOf( ViewCollection );
		} );

		it( 'should store colors\' definitions', () => {
			expect( colorTableView.colorDefinitions ).to.be.instanceOf( Array );
			expect( colorTableView.colorDefinitions ).to.deep.equal( colorDefinitions );
		} );

		it( 'should create focus tracker', () => {
			expect( colorTableView.focusTracker ).to.be.instanceOf( FocusTracker );
		} );

		it( 'should create keystroke handler', () => {
			expect( colorTableView.keystrokes ).to.be.instanceOf( KeystrokeHandler );
		} );

		it( 'should create observable for selected color', () => {
			expect( colorTableView.selectedColor ).to.be.undefined;

			colorTableView.set( 'selectedColor', 'white' );

			expect( colorTableView.selectedColor ).to.equal( 'white' );
		} );

		it( 'should set label for the remove color button', () => {
			expect( colorTableView.removeButtonLabel ).to.equal( 'Remove color' );
		} );

		it( 'should set number of drawn columns', () => {
			expect( colorTableView.columns ).to.equal( 5 );
		} );

		it( 'should create collection of document colors', () => {
			expect( colorTableView.documentColors ).to.be.instanceOf( Collection );
		} );

		it( 'should set maximum number of document colors', () => {
			expect( colorTableView.documentColorsCount ).to.equal( 4 );
		} );

		it( 'should create focus cycler', () => {
			expect( colorTableView._focusCycler ).to.be.instanceOf( FocusCycler );
		} );

		it( 'should apply correct classes', () => {
			expect( colorTableView.element.classList.contains( 'ck' ) ).to.be.true;
			expect( colorTableView.element.classList.contains( 'ck-color-table' ) ).to.be.true;
		} );

		it( 'should have correct amount of children', () => {
			expect( colorTableView.items.length ).to.equal( 5 );
		} );
	} );

	describe( 'appendGrids()', () => {
		it( 'shouldn\'t duplicate views if called more than once', () => {
			colorTableView.appendGrids();
			colorTableView.appendGrids();
			expect( colorTableView.items.length ).to.equal( 5 );
		} );
	} );

	describe( 'appendColorPicker()', () => {
		let dropdown, editor, element;

		beforeEach( () => {
			element = document.createElement( 'div' );
			document.body.appendChild( element );

			colorTableView.appendColorPicker( {} );

			return ClassicTestEditor
				.create( element, {
					plugins: [ Paragraph, TestColorPlugin ],
					testColor: Object.assign( {
						documentColors: 3
					}, testColorConfig )
				} )
				.then( newEditor => {
					editor = newEditor;

					dropdown = editor.ui.componentFactory.create( 'testColor' );
					dropdown.render();
					global.document.body.appendChild( dropdown.element );
				} );
		} );

		afterEach( () => {
			element.remove();
			dropdown.element.remove();
			dropdown.destroy();

			return editor.destroy();
		} );

		it( 'creates a color picker', () => {
			expect( colorTableView.colorPickerView ).to.be.instanceOf( ColorPickerView );
		} );

		it( 'adds a color picker to items list', () => {
			expect( colorTableView.items.length ).to.equal( 7 );
		} );

		it( 'binds container\'s selected color to the color picker\'s color', () => {
			colorTableView.selectedColor = 'hsl( 120, 100%, 50% )';
			expect( colorTableView.colorPickerView.color ).to.equal( 'hsl( 120, 100%, 50% )' );
		} );

		it( 'shouldn\'t duplicate views if called more than once', () => {
<<<<<<< HEAD
			colorTableView.appendColorPicker();
			colorTableView.appendColorPicker();
			expect( colorTableView.items.length ).to.equal( 7 );
=======
			colorTableView.appendColorPicker( {} );
			colorTableView.appendColorPicker( {} );
			expect( colorTableView.items.length ).to.equal( 5 );
>>>>>>> d4c2bab2
		} );

		it( 'should navigate forwards using the Tab key', () => {
			const keyEvtData = {
				keyCode: keyCodes.tab,
				preventDefault: sinon.spy(),
				stopPropagation: sinon.spy()
			};

			// Mock the remove color button is focused.
			colorTableView.focusTracker.isFocused = true;
			colorTableView.focusTracker.focusedElement = colorTableView.documentColorsGrid.element;

			const spy = sinon.spy( colorTableView.colorPickerView.slidersView.first, 'focus' );

			colorTableView.keystrokes.press( keyEvtData );
			sinon.assert.calledOnce( keyEvtData.preventDefault );
			sinon.assert.calledOnce( keyEvtData.stopPropagation );
			sinon.assert.calledOnce( spy );
		} );

		it( 'should navigate backwards using the Shift+Tab key', () => {
			const keyEvtData = {
				keyCode: keyCodes.tab,
				shiftKey: true,
				preventDefault: sinon.spy(),
				stopPropagation: sinon.spy()
			};

			// Mock the remove color button is focused.
			colorTableView.focusTracker.isFocused = true;
			colorTableView.focusTracker.focusedElement = colorTableView.colorPickerView.slidersView.get( 1 ).element;

			const spy = sinon.spy( colorTableView.colorPickerView.slidersView.first, 'focus' );

			colorTableView.keystrokes.press( keyEvtData );
			sinon.assert.calledOnce( keyEvtData.preventDefault );
			sinon.assert.calledOnce( keyEvtData.stopPropagation );
			sinon.assert.calledOnce( spy );
		} );

		it( 'should stop propagation when use arrow keys', () => {
			const keyEvtData = {
				keyCode: keyCodes.arrowright,
				stopPropagation: sinon.spy()
			};

			dropdown.colorTableView.appendColorPicker( {} );

			dropdown.colorTableView.focusTracker.isFocused = true;

			dropdown.colorTableView.keystrokes.press( keyEvtData );
			sinon.assert.calledOnce( keyEvtData.stopPropagation );
		} );
	} );

	describe( 'destroy()', () => {
		it( 'should destroy the FocusTracker instance', () => {
			const destroySpy = sinon.spy( colorTableView.focusTracker, 'destroy' );

			colorTableView.destroy();

			sinon.assert.calledOnce( destroySpy );
		} );

		it( 'should destroy the KeystrokeHandler instance', () => {
			const destroySpy = sinon.spy( colorTableView.keystrokes, 'destroy' );

			colorTableView.destroy();

			sinon.assert.calledOnce( destroySpy );
		} );
	} );

	describe( 'focus tracking', () => {
		it( 'should focus first child of colorTableView in DOM on focus()', () => {
			const spy = sinon.spy( colorTableView._focusCycler, 'focusFirst' );

			colorTableView.focus();

			sinon.assert.calledOnce( spy );
		} );

		it( 'should focus the last child of colorTableView in DOM on focusLast()', () => {
			const spy = sinon.spy( colorTableView._focusCycler, 'focusLast' );

			colorTableView.focusLast();

			sinon.assert.calledOnce( spy );
		} );

		describe( 'navigation across table controls using Tab and Shift+Tab keys', () => {
			beforeEach( () => {
				// Needed for the document colors grid to show up in the view.
				colorTableView.documentColors.add( {
					color: '#000000',
					label: 'Black',
					options: {
						hasBorder: false
					}
				} );
			} );

			it( 'should navigate forwards using the Tab key', () => {
				const keyEvtData = {
					keyCode: keyCodes.tab,
					preventDefault: sinon.spy(),
					stopPropagation: sinon.spy()
				};

				// Mock the remove color button is focused.
				colorTableView.focusTracker.isFocused = true;
				colorTableView.focusTracker.focusedElement = colorTableView.items.get( 0 ).element;

				const spy = sinon.spy( colorTableView.staticColorsGrid, 'focus' );

				colorTableView.keystrokes.press( keyEvtData );
				sinon.assert.calledOnce( keyEvtData.preventDefault );
				sinon.assert.calledOnce( keyEvtData.stopPropagation );
				sinon.assert.calledOnce( spy );
			} );

			it( 'should navigate backwards using the Shift+Tab key', () => {
				const keyEvtData = {
					keyCode: keyCodes.tab,
					shiftKey: true,
					preventDefault: sinon.spy(),
					stopPropagation: sinon.spy()
				};

				// Mock the remove color button is focused.
				colorTableView.focusTracker.isFocused = true;
				colorTableView.focusTracker.focusedElement = colorTableView.items.get( 0 ).element;

				const spy = sinon.spy( colorTableView.colorPickerButtonView, 'focus' );

				colorTableView.keystrokes.press( keyEvtData );

				sinon.assert.calledOnce( keyEvtData.preventDefault );
				sinon.assert.calledOnce( keyEvtData.stopPropagation );
				sinon.assert.calledOnce( spy );
			} );
		} );
	} );

	describe( 'remove color button', () => {
		let removeButton;

		beforeEach( () => {
			removeButton = colorTableView.items.first;
		} );

		it( 'should have proper class', () => {
			expect( removeButton.element.classList.contains( 'ck-color-table__remove-color' ) ).to.be.true;
		} );

		it( 'should have proper settings', () => {
			expect( removeButton.withText ).to.be.true;
			expect( removeButton.icon ).to.equal( removeButtonIcon );
			expect( removeButton.label ).to.equal( 'Remove color' );
		} );

		it( 'should execute event with "null" value', () => {
			const spy = sinon.spy();
			colorTableView.on( 'execute', spy );

			removeButton.element.dispatchEvent( new Event( 'click' ) );

			sinon.assert.calledOnce( spy );
			sinon.assert.calledWith( spy, sinon.match.any, { value: null } );
		} );
	} );

	describe( 'action bar', () => {
		let actionBar, saveButton, cancelButton;

		beforeEach( () => {
			colorTableView.appendColorPicker();
			actionBar = colorTableView.actionBarView;
			saveButton = colorTableView.saveButtonView;
			cancelButton = colorTableView.cancelButtonView;
		} );

		it( 'should have proper class', () => {
			expect( actionBar.element.classList.contains( 'ck-color-table_action-bar' ) ).to.be.true;
		} );

		describe( 'save button', () => {
			it( 'should have proper class', () => {
				expect( saveButton.element.classList.contains( 'ck-button-save' ) ).to.be.true;
			} );

			it( 'should have proper settings', () => {
				expect( saveButton.withText ).to.be.false;
				expect( saveButton.icon ).to.equal( icons.check );
			} );

			it( 'should execute event with "null" value', () => {
				const spy = sinon.spy();
				colorTableView.on( 'execute', spy );

				saveButton.element.dispatchEvent( new Event( 'click' ) );

				sinon.assert.calledOnce( spy );
				sinon.assert.calledWith( spy, sinon.match.any, { value: colorTableView.selectedColor } );
			} );
		} );

		describe( 'cancel button', () => {
			it( 'should have proper class', () => {
				expect( cancelButton.element.classList.contains( 'ck-button-cancel' ) ).to.be.true;
			} );

			it( 'should have proper settings', () => {
				expect( cancelButton.withText ).to.be.false;
				expect( cancelButton.icon ).to.equal( icons.cancel );
			} );
		} );
	} );

	describe( 'static colors grid', () => {
		let staticColorTable;

		beforeEach( () => {
			staticColorTable = colorTableView.items.get( 1 );
		} );

		it( 'should have added 3 children from definition', () => {
			expect( staticColorTable.items.length ).to.equal( 3 );
		} );

		colorDefinitions.forEach( ( item, index ) => {
			it( `should dispatch event to parent element for color: ${ item.color }`, () => {
				const spy = sinon.spy();
				colorTableView.on( 'execute', spy );

				staticColorTable.items.get( index ).element.dispatchEvent( new Event( 'click' ) );

				sinon.assert.calledOnce( spy );
				sinon.assert.calledWith( spy, sinon.match.any, {
					value: item.color,
					label: item.label,
					hasBorder: item.options.hasBorder
				} );
			} );
		} );
	} );

	describe( 'document colors', () => {
		const colorBlack = {
			color: '#000000',
			label: 'Black',
			options: {
				hasBorder: false
			}
		};
		const colorWhite = {
			color: '#FFFFFF',
			label: 'Black',
			options: {
				hasBorder: true
			}
		};
		const colorRed = {
			color: 'rgb(255,0,0)',
			options: {
				hasBorder: false
			}
		};
		const colorEmpty = {
			color: 'hsla(0,0%,0%,0)',
			options: {
				hasBorder: true
			}
		};

		describe( 'default checks', () => {
			let documentColorsGridView, documentColors;

			beforeEach( () => {
				documentColors = colorTableView.documentColors;
				documentColorsGridView = colorTableView.items.get( 3 );
			} );

			describe( 'model manipulation', () => {
				it( 'should add item to document colors', () => {
					expect( documentColors.length ).to.equal( 0 );

					documentColors.add( Object.assign( {}, colorBlack ) );

					expect( documentColors.length ).to.equal( 1 );
					expect( documentColors.first.color ).to.equal( '#000000' );
					expect( documentColors.first.label ).to.equal( 'Black' );
					expect( documentColors.first.options.hasBorder ).to.be.false;
				} );

				it( 'should not add same item twice one after another', () => {
					expect( documentColors.length ).to.equal( 0 );

					documentColors.add( Object.assign( {}, colorBlack ) );

					expect( documentColors.first ).to.own.include( colorBlack );
					expect( documentColors.length ).to.equal( 1 );

					documentColors.add( Object.assign( {}, colorBlack ) );

					expect( documentColors.first ).to.own.include( colorBlack );
					expect( documentColors.length ).to.equal( 1 );
				} );

				it( 'should not add item if it\'s present on the documentColor list', () => {
					expect( documentColors.length ).to.equal( 0 );

					documentColors.add( Object.assign( {}, colorBlack ) );
					documentColors.add( Object.assign( {}, colorWhite ) );
					documentColors.add( Object.assign( {}, colorRed ) );

					expect( documentColors.length ).to.equal( 3 );
					expect( documentColors.get( 0 ) ).to.own.include( colorBlack );
					expect( documentColors.get( 1 ) ).to.own.include( colorWhite );
					expect( documentColors.get( 2 ) ).to.own.include( colorRed );

					documentColors.add( Object.assign( {}, colorBlack ) );

					expect( documentColors.length ).to.equal( 3 );
					expect( documentColors.get( 0 ) ).to.own.include( colorBlack );
					expect( documentColors.get( 1 ) ).to.own.include( colorWhite );
					expect( documentColors.get( 2 ) ).to.own.include( colorRed );
				} );

				it( 'should correctly add disabled colors', () => {
					expect( documentColors.length ).to.equal( 0 );

					documentColors.add( Object.assign( {}, colorEmpty ) );

					expect( documentColors.length ).to.equal( 1 );
					expect( documentColors.first.color ).to.equal( 'hsla(0,0%,0%,0)' );
					expect( documentColors.first.options.hasBorder ).to.be.true;
				} );
			} );

			describe( 'events', () => {
				it( 'should delegate execute to parent', () => {
					const spy = sinon.spy();
					colorTableView.on( 'execute', spy );

					documentColors.add( Object.assign( {}, colorBlack ) );
					documentColorsGridView.items.first.element.dispatchEvent( new Event( 'click' ) );

					sinon.assert.calledOnce( spy );
					sinon.assert.calledWith( spy, sinon.match.any, {
						value: '#000000'
					} );
				} );
			} );

			describe( 'binding', () => {
				it( 'should add new colorTile item when document colors model is updated', () => {
					let colorTile;

					expect( documentColors.length ).to.equal( 0 );
					expect( documentColorsGridView.items.length ).to.equal( 0 );

					documentColors.add( Object.assign( {}, colorBlack ) );
					expect( documentColors.length ).to.equal( 1 );
					expect( documentColorsGridView.items.length ).to.equal( 1 );

					colorTile = documentColorsGridView.items.first;
					expect( colorTile ).to.be.instanceOf( ColorTileView );
					expect( colorTile.label ).to.equal( 'Black' );
					expect( colorTile.color ).to.equal( '#000000' );
					expect( colorTile.hasBorder ).to.be.false;

					documentColors.add( Object.assign( {}, colorEmpty ) );
					colorTile = documentColorsGridView.items.get( 1 );
					expect( colorTile ).to.be.instanceOf( ColorTileView );
					expect( colorTile.color ).to.equal( 'hsla(0,0%,0%,0)' );
					expect( colorTile.hasBorder ).to.be.true;
				} );
			} );
		} );

		describe( 'empty', () => {
			let colorTableView;
			beforeEach( () => {
				locale = { t() {} };
				colorTableView = new ColorTableView( locale, {
					colors: colorDefinitions,
					columns: 5,
					removeButtonLabel: 'Remove color',
					documentColorsCount: 0
				} );
				// Grids rendering is deferred (#6192) therefore render happens before appending grids.
				colorTableView.render();
				colorTableView.appendGrids();
			} );

			afterEach( () => {
				colorTableView.destroy();
			} );

			it( 'should not add document colors grid to the view', () => {
				expect( colorTableView.items.length ).to.equal( 2 );
				expect( colorTableView.documentColors.length ).to.equal( 0 );
				expect( colorTableView.documentColorsCount ).to.equal( 0 );
			} );
		} );
	} );

	describe( '_addColorToDocumentColors', () => {
		it( 'should add custom color', () => {
			colorTableView._addColorToDocumentColors( '#123456' );
			expect( colorTableView.documentColors.get( 0 ) ).to.deep.include( {
				color: '#123456',
				label: '#123456',
				options: {
					hasBorder: false
				}
			} );
		} );

		it( 'should detect already define color based on color value and use', () => {
			colorTableView._addColorToDocumentColors( 'rgb(255,255,255)' );
			// Color values are kept without spaces.
			expect( colorTableView.documentColors.get( 0 ) ).to.deep.include( {
				color: 'rgb(255,255,255)'
			} );
		} );
	} );

	describe( 'updateSelectedColors() with document colors', () => {
		let element, editor, model, dropdown, staticColorsGrid, documentColorsGrid;

		beforeEach( () => {
			element = document.createElement( 'div' );
			document.body.appendChild( element );

			return ClassicTestEditor
				.create( element, {
					plugins: [ Paragraph, TestColorPlugin ],
					testColor: Object.assign( {
						documentColors: 3
					}, testColorConfig )
				} )
				.then( newEditor => {
					editor = newEditor;
					model = editor.model;

					dropdown = editor.ui.componentFactory.create( 'testColor' );
					dropdown.render();
					global.document.body.appendChild( dropdown.element );

					dropdown.isOpen = true;
					dropdown.isOpen = false;

					staticColorsGrid = dropdown.colorTableView.staticColorsGrid;
					documentColorsGrid = dropdown.colorTableView.documentColorsGrid;
				} );
		} );

		afterEach( () => {
			element.remove();
			dropdown.element.remove();
			dropdown.destroy();

			return editor.destroy();
		} );

		it( 'should have color tile turned on in document colors and static colors section', () => {
			const command = editor.commands.get( 'testColorCommand' );

			setModelData( model,
				'<paragraph><$text testColor="red">Foo</$text></paragraph>'
			);
			command.value = 'red';

			dropdown.isOpen = true;

			expect( staticColorsGrid.selectedColor ).to.equal( 'red' );
			expect( documentColorsGrid.selectedColor ).to.equal( 'red' );

			const redStaticColorTile = staticColorsGrid.items.find( tile => tile.color === 'red' );
			const redDocumentColorTile = documentColorsGrid.items.get( 0 );

			expect( redStaticColorTile.isOn ).to.be.true;
			expect( redDocumentColorTile.isOn ).to.be.true;
		} );

		it( 'should have color tile turned on in static colors section when document colors are full', () => {
			const command = editor.commands.get( 'testColorCommand' );

			setModelData( model,
				'<paragraph><$text testColor="gold">Bar</$text></paragraph>' +
				'<paragraph><$text testColor="rgb(10,20,30)">Foo</$text></paragraph>' +
				'<paragraph><$text testColor="#FFAACC">Baz</$text></paragraph>' +
				'<paragraph><$text testColor="#00FF00">Test</$text></paragraph>'
			);
			command.value = '#00FF00';

			dropdown.isOpen = true;

			expect( staticColorsGrid.selectedColor ).to.equal( '#00FF00' );
			expect( documentColorsGrid.selectedColor ).to.equal( '#00FF00' );

			const redStaticColorTile = staticColorsGrid.items.find( tile => tile.color === '#00FF00' );
			const activeDocumentColorTile = documentColorsGrid.items.find( tile => tile.isOn );

			expect( redStaticColorTile.isOn ).to.be.true;
			expect( activeDocumentColorTile ).to.be.undefined;
		} );

		it( 'should not have a selection for unknown colors exceeding document colors limit', () => {
			const command = editor.commands.get( 'testColorCommand' );

			setModelData( model,
				'<paragraph><$text testColor="gold">Bar</$text></paragraph>' +
				'<paragraph><$text testColor="rgb(10,20,30)">Foo</$text></paragraph>' +
				'<paragraph><$text testColor="#FFAACC">Baz</$text></paragraph>' +
				'<paragraph><$text testColor="pink">Test</$text></paragraph>'
			);
			command.value = 'pink';

			dropdown.isOpen = true;

			expect( staticColorsGrid.selectedColor ).to.equal( 'pink' );
			expect( documentColorsGrid.selectedColor ).to.equal( 'pink' );

			const activeStaticDocumentTile = staticColorsGrid.items.find( tile => tile.isOn );
			const activeDocumentColorTile = documentColorsGrid.items.find( tile => tile.isOn );

			expect( activeStaticDocumentTile ).to.be.undefined;
			expect( activeDocumentColorTile ).to.be.undefined;
		} );
	} );

	describe( 'disabled document colors section', () => {
		let editor, element, dropdown, model;

		beforeEach( () => {
			element = document.createElement( 'div' );
			document.body.appendChild( element );

			return ClassicTestEditor
				.create( element, {
					plugins: [ Paragraph, TestColorPlugin ],
					testColor: Object.assign( {
						documentColors: 0
					}, testColorConfig )
				} )
				.then( newEditor => {
					editor = newEditor;
					model = editor.model;
					dropdown = editor.ui.componentFactory.create( 'testColor' );

					dropdown.render();
					global.document.body.appendChild( dropdown.element );
				} );
		} );

		afterEach( () => {
			element.remove();
			dropdown.element.remove();
			dropdown.destroy();

			return editor.destroy();
		} );

		it( 'should not create document colors section', () => {
			const colorTableView = dropdown.colorTableView;

			setModelData( model,
				'<paragraph><$text testColor="gold">Bar</$text></paragraph>' +
				'<paragraph><$text testColor="rgb(10,20,30)">Foo</$text></paragraph>' +
				'<paragraph><$text testColor="gold">New Foo</$text></paragraph>' +
				'<paragraph><$text testColor="#FFAACC">Baz</$text></paragraph>'
			);

			dropdown.isOpen = true;

			expect( colorTableView.documentColorsCount ).to.equal( 0 );
			expect( colorTableView.documentColorsLabel ).to.be.undefined;
		} );
	} );
} );<|MERGE_RESOLUTION|>--- conflicted
+++ resolved
@@ -210,15 +210,9 @@
 		} );
 
 		it( 'shouldn\'t duplicate views if called more than once', () => {
-<<<<<<< HEAD
-			colorTableView.appendColorPicker();
-			colorTableView.appendColorPicker();
-			expect( colorTableView.items.length ).to.equal( 7 );
-=======
 			colorTableView.appendColorPicker( {} );
 			colorTableView.appendColorPicker( {} );
-			expect( colorTableView.items.length ).to.equal( 5 );
->>>>>>> d4c2bab2
+			expect( colorTableView.items.length ).to.equal( 7 );
 		} );
 
 		it( 'should navigate forwards using the Tab key', () => {
@@ -230,7 +224,7 @@
 
 			// Mock the remove color button is focused.
 			colorTableView.focusTracker.isFocused = true;
-			colorTableView.focusTracker.focusedElement = colorTableView.documentColorsGrid.element;
+			colorTableView.focusTracker.focusedElement = colorTableView.colorPickerButtonView.element;
 
 			const spy = sinon.spy( colorTableView.colorPickerView.slidersView.first, 'focus' );
 
@@ -396,7 +390,7 @@
 		let actionBar, saveButton, cancelButton;
 
 		beforeEach( () => {
-			colorTableView.appendColorPicker();
+			colorTableView.appendColorPicker( {} );
 			actionBar = colorTableView.actionBarView;
 			saveButton = colorTableView.saveButtonView;
 			cancelButton = colorTableView.cancelButtonView;
