--- conflicted
+++ resolved
@@ -9,11 +9,7 @@
 
 /* globals window */
 
-<<<<<<< HEAD
-import { Observable } from '@ckeditor/ckeditor5-utils';
-=======
-import ObservableMixin from '@ckeditor/ckeditor5-utils/src/observablemixin';
->>>>>>> b27b23f5
+import { ObservableMixin } from '@ckeditor/ckeditor5-utils';
 
 type DomFileReader = globalThis.FileReader;
 
