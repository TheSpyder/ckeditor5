--- conflicted
+++ resolved
@@ -20,15 +20,11 @@
   "devDependencies": {
     "@ckeditor/ckeditor5-basic-styles": "^10.0.2",
     "@ckeditor/ckeditor5-editor-classic": "^11.0.0",
-<<<<<<< HEAD
     "@ckeditor/ckeditor5-link": "^10.0.3",
     "@ckeditor/ckeditor5-list": "^11.0.1",
     "@ckeditor/ckeditor5-paragraph": "^10.0.2",
     "@ckeditor/ckeditor5-undo": "^10.0.2",
-    "eslint": "^4.15.0",
-=======
     "eslint": "^5.5.0",
->>>>>>> 3af4c4c9
     "eslint-config-ckeditor5": "^1.0.7",
     "husky": "^0.14.3",
     "lint-staged": "^7.0.0"
