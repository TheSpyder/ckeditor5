{
  "name": "@ckeditor/ckeditor5-code-block",
  "version": "39.0.2",
  "description": "Code block feature for CKEditor 5.",
  "keywords": [
    "ckeditor",
    "ckeditor5",
    "ckeditor 5",
    "ckeditor5-feature",
    "ckeditor5-plugin",
    "ckeditor5-dll"
  ],
  "main": "src/index.ts",
  "dependencies": {
    "ckeditor5": "39.0.2"
  },
  "devDependencies": {
    "@ckeditor/ckeditor5-alignment": "39.0.2",
    "@ckeditor/ckeditor5-autoformat": "39.0.2",
    "@ckeditor/ckeditor5-basic-styles": "39.0.2",
    "@ckeditor/ckeditor5-block-quote": "39.0.2",
    "@ckeditor/ckeditor5-clipboard": "39.0.2",
    "@ckeditor/ckeditor5-core": "39.0.2",
<<<<<<< HEAD
    "@ckeditor/ckeditor5-dev-utils": "^38.0.0",
    "@ckeditor/ckeditor5-editor-classic": "39.0.2",
=======
    "@ckeditor/ckeditor5-dev-utils": "^39.0.0",
>>>>>>> fa355554
    "@ckeditor/ckeditor5-engine": "39.0.2",
    "@ckeditor/ckeditor5-enter": "39.0.2",
    "@ckeditor/ckeditor5-html-support": "39.0.2",
    "@ckeditor/ckeditor5-image": "39.0.2",
    "@ckeditor/ckeditor5-indent": "39.0.2",
    "@ckeditor/ckeditor5-list": "39.0.2",
    "@ckeditor/ckeditor5-markdown-gfm": "39.0.2",
    "@ckeditor/ckeditor5-paragraph": "39.0.2",
    "@ckeditor/ckeditor5-theme-lark": "39.0.2",
    "@ckeditor/ckeditor5-undo": "39.0.2",
    "@ckeditor/ckeditor5-utils": "39.0.2",
    "typescript": "^4.8.4",
    "webpack": "^5.58.1",
    "webpack-cli": "^4.9.0"
  },
  "author": "CKSource (http://cksource.com/)",
  "license": "GPL-2.0-or-later",
  "homepage": "https://ckeditor.com/ckeditor-5",
  "bugs": "https://github.com/ckeditor/ckeditor5/issues",
  "repository": {
    "type": "git",
    "url": "https://github.com/ckeditor/ckeditor5.git",
    "directory": "packages/ckeditor5-code-block"
  },
  "files": [
    "lang",
    "src/**/*.js",
    "src/**/*.d.ts",
    "theme",
    "build",
    "ckeditor5-metadata.json",
    "CHANGELOG.md"
  ],
  "scripts": {
    "dll:build": "webpack",
    "build": "tsc -p ./tsconfig.json"
  }
}<|MERGE_RESOLUTION|>--- conflicted
+++ resolved
@@ -21,12 +21,8 @@
     "@ckeditor/ckeditor5-block-quote": "39.0.2",
     "@ckeditor/ckeditor5-clipboard": "39.0.2",
     "@ckeditor/ckeditor5-core": "39.0.2",
-<<<<<<< HEAD
-    "@ckeditor/ckeditor5-dev-utils": "^38.0.0",
+    "@ckeditor/ckeditor5-dev-utils": "^39.0.0",
     "@ckeditor/ckeditor5-editor-classic": "39.0.2",
-=======
-    "@ckeditor/ckeditor5-dev-utils": "^39.0.0",
->>>>>>> fa355554
     "@ckeditor/ckeditor5-engine": "39.0.2",
     "@ckeditor/ckeditor5-enter": "39.0.2",
     "@ckeditor/ckeditor5-html-support": "39.0.2",
