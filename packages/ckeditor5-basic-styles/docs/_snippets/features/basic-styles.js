--- conflicted
+++ resolved
@@ -29,11 +29,8 @@
 			}
 		},
 		ckbox: {
-<<<<<<< HEAD
-			allowExternalImagesEditing: [ /^data:/, 'origin' ]
-=======
+			allowExternalImagesEditing: [ /^data:/, 'origin' ],
 			forceDemoLabel: true
->>>>>>> 7dab99da
 		},
 		cloudServices: CS_CONFIG
 	} )
