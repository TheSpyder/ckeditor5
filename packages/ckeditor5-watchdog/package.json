{
  "name": "@ckeditor/ckeditor5-watchdog",
  "version": "37.0.0-alpha.2",
  "description": "A watchdog feature for CKEditor 5 editors. It keeps a CKEditor 5 editor instance running.",
  "keywords": [
    "ckeditor",
    "ckeditor5",
    "ckeditor 5",
    "ckeditor5-lib",
    "ckeditor5-dll"
  ],
  "main": "src/index.ts",
  "dependencies": {
    "lodash-es": "^4.17.15"
  },
  "devDependencies": {
<<<<<<< HEAD
    "@ckeditor/ckeditor5-core": "^37.0.0-alpha.2",
    "@ckeditor/ckeditor5-dev-utils": "^35.0.0",
    "@ckeditor/ckeditor5-editor-classic": "^37.0.0-alpha.2",
    "@ckeditor/ckeditor5-paragraph": "^37.0.0-alpha.2",
    "@ckeditor/ckeditor5-theme-lark": "^37.0.0-alpha.2",
    "@ckeditor/ckeditor5-utils": "^37.0.0-alpha.2",
    "ckeditor5": "^37.0.0-alpha.2",
=======
    "@ckeditor/ckeditor5-core": "^36.0.1",
    "@ckeditor/ckeditor5-editor-classic": "^36.0.1",
    "@ckeditor/ckeditor5-paragraph": "^36.0.1",
    "@ckeditor/ckeditor5-utils": "^36.0.1",
    "ckeditor5": "^36.0.1",
>>>>>>> 178d0bb0
    "typescript": "^4.8.4",
    "webpack": "^5.58.1",
    "webpack-cli": "^4.9.0"
  },
  "engines": {
    "node": ">=14.0.0",
    "npm": ">=5.7.1"
  },
  "author": "CKSource (http://cksource.com/)",
  "license": "GPL-2.0-or-later",
  "homepage": "https://ckeditor.com/ckeditor-5",
  "bugs": "https://github.com/ckeditor/ckeditor5/issues",
  "repository": {
    "type": "git",
    "url": "https://github.com/ckeditor/ckeditor5.git",
    "directory": "packages/ckeditor5-watchdog"
  },
  "files": [
    "lang",
    "src/**/*.js",
    "src/**/*.d.ts",
    "theme",
    "ckeditor5-metadata.json",
    "CHANGELOG.md"
  ],
  "scripts": {
    "build": "tsc -p ./tsconfig.json",
    "postversion": "npm run build"
  }
}<|MERGE_RESOLUTION|>--- conflicted
+++ resolved
@@ -1,6 +1,6 @@
 {
   "name": "@ckeditor/ckeditor5-watchdog",
-  "version": "37.0.0-alpha.2",
+  "version": "36.0.1",
   "description": "A watchdog feature for CKEditor 5 editors. It keeps a CKEditor 5 editor instance running.",
   "keywords": [
     "ckeditor",
@@ -14,24 +14,12 @@
     "lodash-es": "^4.17.15"
   },
   "devDependencies": {
-<<<<<<< HEAD
-    "@ckeditor/ckeditor5-core": "^37.0.0-alpha.2",
-    "@ckeditor/ckeditor5-dev-utils": "^35.0.0",
-    "@ckeditor/ckeditor5-editor-classic": "^37.0.0-alpha.2",
-    "@ckeditor/ckeditor5-paragraph": "^37.0.0-alpha.2",
-    "@ckeditor/ckeditor5-theme-lark": "^37.0.0-alpha.2",
-    "@ckeditor/ckeditor5-utils": "^37.0.0-alpha.2",
-    "ckeditor5": "^37.0.0-alpha.2",
-=======
     "@ckeditor/ckeditor5-core": "^36.0.1",
     "@ckeditor/ckeditor5-editor-classic": "^36.0.1",
     "@ckeditor/ckeditor5-paragraph": "^36.0.1",
     "@ckeditor/ckeditor5-utils": "^36.0.1",
     "ckeditor5": "^36.0.1",
->>>>>>> 178d0bb0
-    "typescript": "^4.8.4",
-    "webpack": "^5.58.1",
-    "webpack-cli": "^4.9.0"
+    "typescript": "^4.8.4"
   },
   "engines": {
     "node": ">=14.0.0",
