/**
 * @license Copyright (c) 2003-2021, CKSource - Frederico Knabben. All rights reserved.
 * For licensing, see LICENSE.md or https://ckeditor.com/legal/ckeditor-oss-license
 */

/* globals window, setTimeout, atob, URL, Blob, HTMLCanvasElement, console */

import VirtualTestEditor from '@ckeditor/ckeditor5-core/tests/_utils/virtualtesteditor';

import Plugin from '@ckeditor/ckeditor5-core/src/plugin';
<<<<<<< HEAD
import Clipboard from '@ckeditor/ckeditor5-clipboard/src/clipboard';
import ImageBlockEditing from '../../src/image/imageblockediting';
import ImageInlineEditing from '../../src/image/imageinlineediting';
=======
import ClipboardPipeline from '@ckeditor/ckeditor5-clipboard/src/clipboardpipeline';
import ImageEditing from '../../src/image/imageediting';
>>>>>>> 18be7dab
import ImageUploadEditing from '../../src/imageupload/imageuploadediting';
import UploadImageCommand from '../../src/imageupload/uploadimagecommand';
import Paragraph from '@ckeditor/ckeditor5-paragraph/src/paragraph';
import UndoEditing from '@ckeditor/ckeditor5-undo/src/undoediting';
import DataTransfer from '@ckeditor/ckeditor5-clipboard/src/datatransfer';
import EventInfo from '@ckeditor/ckeditor5-utils/src/eventinfo';
import testUtils from '@ckeditor/ckeditor5-core/tests/_utils/utils';

import FileRepository from '@ckeditor/ckeditor5-upload/src/filerepository';
import { UploadAdapterMock, createNativeFileMock, NativeFileReaderMock } from '@ckeditor/ckeditor5-upload/tests/_utils/mocks';

import { setData as setModelData, getData as getModelData } from '@ckeditor/ckeditor5-engine/src/dev-utils/model';
import { getData as getViewData, stringify as stringifyView } from '@ckeditor/ckeditor5-engine/src/dev-utils/view';

import Notification from '@ckeditor/ckeditor5-ui/src/notification/notification';

describe( 'ImageUploadEditing', () => {
	// eslint-disable-next-line max-len
	const base64Sample = 'data:image/png;base64,iVBORw0KGgoAAAANSUhEUgAAAAEAAAABCAQAAAC1HAwCAAAAC0lEQVR42mNk+A8AAQUBAScY42YAAAAASUVORK5CYII=';

	let adapterMocks = [];
	let editor, model, view, doc, fileRepository, viewDocument, nativeReaderMock, loader;

	testUtils.createSinonSandbox();

	class UploadAdapterPluginMock extends Plugin {
		init() {
			fileRepository = this.editor.plugins.get( FileRepository );
			fileRepository.createUploadAdapter = newLoader => {
				loader = newLoader;
				const adapterMock = new UploadAdapterMock( loader );

				adapterMocks.push( adapterMock );

				return adapterMock;
			};
		}
	}

	beforeEach( () => {
		sinon.stub( window, 'FileReader' ).callsFake( () => {
			nativeReaderMock = new NativeFileReaderMock();

			return nativeReaderMock;
		} );

		return VirtualTestEditor
			.create( {
<<<<<<< HEAD
				plugins: [
					ImageBlockEditing, ImageInlineEditing, ImageUploadEditing,
					Paragraph, UndoEditing, UploadAdapterPluginMock, Clipboard
				]
=======
				plugins: [ ImageEditing, ImageUploadEditing, Paragraph, UndoEditing, UploadAdapterPluginMock, ClipboardPipeline ]
>>>>>>> 18be7dab
			} )
			.then( newEditor => {
				editor = newEditor;
				model = editor.model;
				doc = model.document;
				view = editor.editing.view;
				viewDocument = view.document;

				// Stub `view.scrollToTheSelection` as it will fail on VirtualTestEditor without DOM.
				sinon.stub( view, 'scrollToTheSelection' ).callsFake( () => {} );
			} );
	} );

	afterEach( () => {
		sinon.restore();
		adapterMocks = [];

		return editor.destroy();
	} );

	it( 'should register proper schema rules', () => {
		expect( model.schema.checkAttribute( [ '$root', 'image' ], 'uploadId' ) ).to.be.true;
	} );

	it( 'should register proper schema rules for image style when ImageBlock plugin is enabled', async () => {
		const newEditor = await VirtualTestEditor.create( { plugins: [ ImageBlockEditing, ImageUploadEditing ] } );
		expect( newEditor.model.schema.checkAttribute( [ '$root', 'image' ], 'uploadId' ) ).to.be.true;
		expect( newEditor.model.schema.checkAttribute( [ '$root', 'image' ], 'uploadStatus' ) ).to.be.true;
		await newEditor.destroy();
	} );

	it( 'should register proper schema rules for image style when ImageInline plugin is enabled', async () => {
		const newEditor = await VirtualTestEditor.create( { plugins: [ ImageInlineEditing, ImageUploadEditing ] } );
		expect( newEditor.model.schema.checkAttribute( [ '$root', 'imageInline' ], 'uploadId' ) ).to.be.true;
		expect( newEditor.model.schema.checkAttribute( [ '$root', 'imageInline' ], 'uploadStatus' ) ).to.be.true;
		await newEditor.destroy();
	} );

	it( 'should register the uploadImage command', () => {
		expect( editor.commands.get( 'uploadImage' ) ).to.be.instanceOf( UploadImageCommand );
	} );

	it( 'should register the imageUpload command as an alias for the uploadImage command', () => {
		expect( editor.commands.get( 'imageUpload' ) ).to.equal( editor.commands.get( 'uploadImage' ) );
	} );

	it( 'should load Clipboard plugin', () => {
		return VirtualTestEditor
			.create( {
				plugins: [
					ImageBlockEditing, ImageInlineEditing, ImageUploadEditing,
					Paragraph, UndoEditing, UploadAdapterPluginMock
				]
			} )
			.then( editor => {
				expect( editor.plugins.get( ClipboardPipeline ) ).to.be.instanceOf( ClipboardPipeline );
			} );
	} );

	it( 'should insert image when is pasted', () => {
		const fileMock = createNativeFileMock();
		const dataTransfer = new DataTransfer( { files: [ fileMock ], types: [ 'Files' ] } );
		setModelData( model, '<paragraph>foo[]</paragraph>' );

		const eventInfo = new EventInfo( viewDocument, 'clipboardInput' );
		viewDocument.fire( eventInfo, { dataTransfer, targetRanges: null } );

		const id = fileRepository.getLoader( fileMock ).id;
		expect( getModelData( model ) ).to.equal(
			`<paragraph>foo</paragraph>[<image uploadId="${ id }" uploadStatus="reading"></image>]`
		);
		expect( eventInfo.stop.called ).to.be.true;
	} );

	it( 'should insert image when is dropped', () => {
		const fileMock = createNativeFileMock();
		const dataTransfer = new DataTransfer( { files: [ fileMock ], types: [ 'Files' ] } );
		setModelData( model, '<paragraph>[]foo</paragraph>' );

		const targetRange = model.createRange( model.createPositionAt( doc.getRoot(), 1 ), model.createPositionAt( doc.getRoot(), 1 ) );
		const targetViewRange = editor.editing.mapper.toViewRange( targetRange );

		const eventInfo = new EventInfo( viewDocument, 'clipboardInput' );
		viewDocument.fire( eventInfo, { dataTransfer, targetRanges: [ targetViewRange ] } );

		const id = fileRepository.getLoader( fileMock ).id;
		expect( getModelData( model ) ).to.equal(
			`<paragraph>foo[<imageInline uploadId="${ id }" uploadStatus="reading"></imageInline>]</paragraph>`
		);
		expect( eventInfo.stop.called ).to.be.true;
	} );

	it( 'should insert image at optimized position when is pasted', () => {
		const fileMock = createNativeFileMock();
		const dataTransfer = new DataTransfer( { files: [ fileMock ], types: [ 'Files' ] } );
		setModelData( model, '<paragraph>[]foo</paragraph>' );

		const paragraph = doc.getRoot().getChild( 0 );
		const targetRange = model.createRange( model.createPositionAt( paragraph, 1 ), model.createPositionAt( paragraph, 1 ) ); // f[]oo
		const targetViewRange = editor.editing.mapper.toViewRange( targetRange );

		viewDocument.fire( 'clipboardInput', { dataTransfer, targetRanges: [ targetViewRange ] } );

		const id = fileRepository.getLoader( fileMock ).id;
		expect( getModelData( model ) ).to.equal(
			`<paragraph>f[<imageInline uploadId="${ id }" uploadStatus="reading"></imageInline>]oo</paragraph>`
		);
	} );

	it( 'should insert multiple image files when are pasted (inline image type)', () => {
		const files = [ createNativeFileMock(), createNativeFileMock() ];
		const dataTransfer = new DataTransfer( { files, types: [ 'Files' ] } );
		setModelData( model, '<paragraph>[]foo</paragraph>' );

		const targetRange = model.createRange( model.createPositionAt( doc.getRoot(), 1 ), model.createPositionAt( doc.getRoot(), 1 ) );
		const targetViewRange = editor.editing.mapper.toViewRange( targetRange );

		viewDocument.fire( 'clipboardInput', { dataTransfer, targetRanges: [ targetViewRange ] } );

		const id1 = fileRepository.getLoader( files[ 0 ] ).id;
		const id2 = fileRepository.getLoader( files[ 1 ] ).id;

		expect( getModelData( model ) ).to.equal(
			'<paragraph>' +
				`foo<imageInline uploadId="${ id1 }" uploadStatus="reading"></imageInline>` +
				`[<imageInline uploadId="${ id2 }" uploadStatus="reading"></imageInline>]` +
			'</paragraph>'
		);
	} );

	it( 'should insert multiple image files when are pasted (block image type)', () => {
		const files = [ createNativeFileMock(), createNativeFileMock() ];
		const dataTransfer = new DataTransfer( { files, types: [ 'Files' ] } );
		setModelData( model, '[]' );

		const targetRange = model.createRange( model.createPositionAt( doc.getRoot(), 1 ), model.createPositionAt( doc.getRoot(), 1 ) );
		const targetViewRange = editor.editing.mapper.toViewRange( targetRange );

		viewDocument.fire( 'clipboardInput', { dataTransfer, targetRanges: [ targetViewRange ] } );

		const id1 = fileRepository.getLoader( files[ 0 ] ).id;
		const id2 = fileRepository.getLoader( files[ 1 ] ).id;

		expect( getModelData( model ) ).to.equal(
			`<image uploadId="${ id1 }" uploadStatus="reading"></image>` +
			`[<image uploadId="${ id2 }" uploadStatus="reading"></image>]`
		);
	} );

	it( 'should insert image when is pasted on allowed position when UploadImageCommand is disabled', () => {
		setModelData( model, '<paragraph>foo</paragraph>[<image></image>]' );

		const fileMock = createNativeFileMock();
		const dataTransfer = new DataTransfer( { files: [ fileMock ], types: [ 'Files' ] } );

		const command = editor.commands.get( 'uploadImage' );

		expect( command.isEnabled ).to.be.true;

		const targetRange = model.createRange( model.createPositionAt( doc.getRoot(), 0 ), model.createPositionAt( doc.getRoot(), 0 ) );
		const targetViewRange = editor.editing.mapper.toViewRange( targetRange );

		viewDocument.fire( 'clipboardInput', { dataTransfer, targetRanges: [ targetViewRange ] } );

		const id = fileRepository.getLoader( fileMock ).id;
		expect( getModelData( model ) ).to.equal(
			`<paragraph>[<imageInline uploadId="${ id }" uploadStatus="reading"></imageInline>]foo</paragraph><image></image>`
		);
	} );

	it( 'should not insert image when editor is in read-only mode', () => {
		// Clipboard plugin is required for this test.
		return VirtualTestEditor
			.create( {
<<<<<<< HEAD
				plugins: [
					ImageBlockEditing, ImageInlineEditing, ImageUploadEditing,
					Paragraph, UploadAdapterPluginMock, Clipboard
				]
=======
				plugins: [ ImageEditing, ImageUploadEditing, Paragraph, UploadAdapterPluginMock, ClipboardPipeline ]
>>>>>>> 18be7dab
			} )
			.then( editor => {
				const fileMock = createNativeFileMock();
				const dataTransfer = new DataTransfer( { files: [ fileMock ], types: [ 'Files' ] } );
				setModelData( editor.model, '<paragraph>[]foo</paragraph>' );

				const targetRange = editor.model.document.selection.getFirstRange();
				const targetViewRange = editor.editing.mapper.toViewRange( targetRange );

				editor.isReadOnly = true;

				editor.editing.view.document.fire( 'clipboardInput', { dataTransfer, targetRanges: [ targetViewRange ] } );

				expect( getModelData( editor.model ) ).to.equal( '<paragraph>[]foo</paragraph>' );

				return editor.destroy();
			} );
	} );

	it( 'should not insert image when file is not an image', () => {
		const viewDocument = editor.editing.view.document;
		const fileMock = {
			type: 'media/mp3',
			size: 1024
		};
		const dataTransfer = new DataTransfer( {
			files: [ fileMock ],
			types: [ 'Files' ],
			getData: () => ''
		} );

		setModelData( model, '<paragraph>foo[]</paragraph>' );

		const targetRange = doc.selection.getFirstRange();
		const targetViewRange = editor.editing.mapper.toViewRange( targetRange );

		const eventInfo = new EventInfo( viewDocument, 'clipboardInput' );
		viewDocument.fire( eventInfo, { dataTransfer, targetRanges: [ targetViewRange ] } );

		expect( getModelData( model ) ).to.equal( '<paragraph>foo[]</paragraph>' );
		expect( eventInfo.stop.called ).to.be.undefined;
	} );

	it( 'should not insert image when file is not an configured image type', () => {
		const viewDocument = editor.editing.view.document;
		const fileMock = {
			type: 'image/svg+xml',
			size: 1024
		};
		const dataTransfer = new DataTransfer( {
			files: [ fileMock ],
			types: [ 'Files' ],
			getData: () => ''
		} );

		setModelData( model, '<paragraph>foo[]</paragraph>' );

		const targetRange = doc.selection.getFirstRange();
		const targetViewRange = editor.editing.mapper.toViewRange( targetRange );

		const eventInfo = new EventInfo( viewDocument, 'clipboardInput' );
		viewDocument.fire( eventInfo, { dataTransfer, targetRanges: [ targetViewRange ] } );

		expect( getModelData( model ) ).to.equal( '<paragraph>foo[]</paragraph>' );
		expect( eventInfo.stop.called ).to.be.undefined;
	} );

	it( 'should not insert image when file is null', () => {
		const viewDocument = editor.editing.view.document;
		const dataTransfer = new DataTransfer( { files: [ null ], types: [ 'Files' ], getData: () => null } );

		setModelData( model, '<paragraph>foo[]</paragraph>' );

		const targetRange = doc.selection.getFirstRange();
		const targetViewRange = editor.editing.mapper.toViewRange( targetRange );

		viewDocument.fire( 'clipboardInput', { dataTransfer, targetRanges: [ targetViewRange ] } );

		expect( getModelData( model ) ).to.equal( '<paragraph>foo[]</paragraph>' );
	} );

	it( 'should not insert image when there is non-empty HTML content pasted', () => {
		const fileMock = createNativeFileMock();
		const dataTransfer = new DataTransfer( {
			files: [ fileMock ],
			types: [ 'Files', 'text/html' ],
			getData: type => type === 'text/html' ? '<p>SomeData</p>' : ''
		} );
		setModelData( model, '<paragraph>[]foo</paragraph>' );

		const targetRange = model.createRange( model.createPositionAt( doc.getRoot(), 1 ), model.createPositionAt( doc.getRoot(), 1 ) );
		const targetViewRange = editor.editing.mapper.toViewRange( targetRange );

		viewDocument.fire( 'clipboardInput', { dataTransfer, targetRanges: [ targetViewRange ] } );

		expect( getModelData( model ) ).to.equal( '<paragraph>SomeData[]foo</paragraph>' );
	} );

	it( 'should not insert image nor crash when pasted image could not be inserted', () => {
		model.schema.register( 'other', {
			allowIn: '$root',
			isLimit: true
		} );
		model.schema.extend( '$text', { allowIn: 'other' } );

		model.schema.addChildCheck( ( context, childDefinition ) => {
			if ( childDefinition.name.startsWith( 'image' ) && context.last.name === 'other' ) {
				return false;
			}
		} );

		editor.conversion.elementToElement( { model: 'other', view: 'p' } );

		setModelData( model, '<other>[]</other>' );

		const fileMock = createNativeFileMock();
		const dataTransfer = new DataTransfer( { files: [ fileMock ], types: [ 'Files' ] } );

		const targetRange = doc.selection.getFirstRange();
		const targetViewRange = editor.editing.mapper.toViewRange( targetRange );

		viewDocument.fire( 'clipboardInput', { dataTransfer, targetRanges: [ targetViewRange ] } );

		expect( getModelData( model ) ).to.equal( '<other>[]</other>' );
	} );

	it( 'should not throw when upload adapter is not set (FileRepository will log an warn anyway) when image is pasted', () => {
		const fileMock = createNativeFileMock();
		const dataTransfer = new DataTransfer( { files: [ fileMock ], types: [ 'Files' ] } );
		const consoleWarnStub = sinon.stub( console, 'warn' );

		setModelData( model, '<paragraph>[]foo</paragraph>' );

		fileRepository.createUploadAdapter = undefined;

		const targetRange = model.createRange( model.createPositionAt( doc.getRoot(), 1 ), model.createPositionAt( doc.getRoot(), 1 ) );
		const targetViewRange = editor.editing.mapper.toViewRange( targetRange );

		expect( () => {
			viewDocument.fire( 'clipboardInput', { dataTransfer, targetRanges: [ targetViewRange ] } );
		} ).to.not.throw();

		expect( getModelData( model ) ).to.equal( '<paragraph>foo[]</paragraph>' );
		sinon.assert.calledOnce( consoleWarnStub );
	} );

	// https://github.com/ckeditor/ckeditor5-upload/issues/70
	it( 'should not crash on browsers which do not implement DOMStringList as a child class of an Array', () => {
		const typesDomStringListMock = {
			length: 2,
			'0': 'text/html',
			'1': 'text/plain'
		};
		const dataTransfer = new DataTransfer( {
			types: typesDomStringListMock,
			getData: type => type === 'text/html' ? '<p>SomeData</p>' : 'SomeData'
		} );
		setModelData( model, '<paragraph>[]foo</paragraph>' );

		const targetRange = doc.selection.getFirstRange();
		const targetViewRange = editor.editing.mapper.toViewRange( targetRange );

		viewDocument.fire( 'clipboardInput', { dataTransfer, targetRanges: [ targetViewRange ] } );

		// Well, there's no clipboard plugin, so nothing happens.
		expect( getModelData( model ) ).to.equal( '<paragraph>SomeData[]foo</paragraph>' );
	} );

	it( 'should not convert image\'s uploadId attribute if is consumed already', () => {
		editor.editing.downcastDispatcher.on( 'attribute:uploadId:image', ( evt, data, conversionApi ) => {
			conversionApi.consumable.consume( data.item, evt.name );
		}, { priority: 'high' } );

		setModelData( model, '<image uploadId="1234"></image>' );

		expect( getViewData( view ) ).to.equal(
			'[<figure class="ck-widget image" contenteditable="false">' +
			'<img></img>' +
			'</figure>]' );
	} );

	it( 'should not use read data once it is present', done => {
		const file = createNativeFileMock();
		setModelData( model, '<paragraph>{}foo bar</paragraph>' );
		editor.execute( 'uploadImage', { file } );

		model.document.once( 'change', () => {
			tryExpect( done, () => {
				expect( getViewData( view ) ).to.equal(
					'<p>[<span class="ck-widget image-inline" contenteditable="false">' +
						// Rendering the image data is left to a upload progress converter.
						'<img></img>' +
					'</span>}foo bar</p>'
				);

				expect( loader.status ).to.equal( 'uploading' );
			} );
		} );

		expect( loader.status ).to.equal( 'reading' );

		loader.file.then( () => nativeReaderMock.mockSuccess( base64Sample ) );
	} );

	it( 'should replace read data with server response once it is present', done => {
		const file = createNativeFileMock();
		setModelData( model, '<paragraph>{}foo bar</paragraph>' );
		editor.execute( 'uploadImage', { file } );

		model.document.once( 'change', () => {
			model.document.once( 'change', () => {
				tryExpect( done, () => {
					expect( getViewData( view ) ).to.equal(
						'<p>[<span class="ck-widget image-inline" contenteditable="false">' +
							'<img src="image.png"></img>' +
						'</span>}foo bar</p>'
					);
					expect( loader.status ).to.equal( 'idle' );
				} );
			}, { priority: 'lowest' } );

			loader.file.then( () => adapterMocks[ 0 ].mockSuccess( { default: 'image.png' } ) );
		} );

		loader.file.then( () => nativeReaderMock.mockSuccess( base64Sample ) );
	} );

	it( 'should fire notification event in case of error', done => {
		const notification = editor.plugins.get( Notification );
		const file = createNativeFileMock();

		notification.on( 'show:warning', ( evt, data ) => {
			tryExpect( done, () => {
				expect( data.message ).to.equal( 'Reading error.' );
				expect( data.title ).to.equal( 'Upload failed' );
				evt.stop();
			} );
		}, { priority: 'high' } );

		setModelData( model, '<paragraph>{}foo bar</paragraph>' );
		editor.execute( 'uploadImage', { file } );

		loader.file.then( () => nativeReaderMock.mockError( 'Reading error.' ) );
	} );

	it( 'should not fire notification on abort', done => {
		const notification = editor.plugins.get( Notification );
		const file = createNativeFileMock();
		const spy = sinon.spy();

		notification.on( 'show:warning', evt => {
			spy();
			evt.stop();
		}, { priority: 'high' } );

		setModelData( model, '<paragraph>{}foo bar</paragraph>' );
		editor.execute( 'uploadImage', { file } );

		loader.file.then( () => {
			nativeReaderMock.abort();

			setTimeout( () => {
				sinon.assert.notCalled( spy );
				done();
			}, 0 );
		} );
	} );

	it( 'should throw when other error happens during upload', done => {
		const file = createNativeFileMock();
		const error = new Error( 'Foo bar baz' );
		const uploadEditing = editor.plugins.get( ImageUploadEditing );
		const loadSpy = sinon.spy( uploadEditing, '_readAndUpload' );
		const catchSpy = sinon.spy();

		// Throw an error when async attribute change occur.
		editor.editing.downcastDispatcher.on( 'attribute:uploadStatus:imageInline', ( evt, data ) => {
			if ( data.attributeNewValue == 'uploading' ) {
				throw error;
			}
		} );

		setModelData( model, '<paragraph>{}foo bar</paragraph>' );
		editor.execute( 'uploadImage', { file } );

		sinon.assert.calledOnce( loadSpy );

		const promise = loadSpy.returnValues[ 0 ];

		// Check if error can be caught.
		promise.catch( catchSpy );

		loader.file.then( () => {
			nativeReaderMock.mockSuccess();

			setTimeout( () => {
				sinon.assert.calledOnce( catchSpy );
				const error = catchSpy.getCall( 0 ).args[ 0 ];

				expect( error ).to.be.instanceOf( Error );
				expect( error ).to.haveOwnProperty( 'message', 'Foo bar baz' );

				done();
			}, 0 );
		} );
	} );

	it( 'should do nothing if image does not have uploadId', () => {
		setModelData( model, '<image src="image.png"></image>' );

		expect( getViewData( view ) ).to.equal(
			'[<figure class="ck-widget image" contenteditable="false"><img src="image.png"></img></figure>]'
		);
	} );

	it( 'should remove image in case of upload error', done => {
		const file = createNativeFileMock();
		const spy = sinon.spy();
		const notification = editor.plugins.get( Notification );
		setModelData( model, '<paragraph>{}foo bar</paragraph>' );

		notification.on( 'show:warning', evt => {
			spy();
			evt.stop();
		}, { priority: 'high' } );

		editor.execute( 'uploadImage', { file } );

		model.document.once( 'change', () => {
			model.document.once( 'change', () => {
				tryExpect( done, () => {
					expect( getModelData( model ) ).to.equal( '<paragraph>[]foo bar</paragraph>' );
					sinon.assert.calledOnce( spy );
				} );
			} );
		} );

		loader.file.then( () => nativeReaderMock.mockError( 'Upload error.' ) );
	} );

	it( 'should abort upload if image is removed', () => {
		const file = createNativeFileMock();
		setModelData( model, '<paragraph>{}foo bar</paragraph>' );
		editor.execute( 'uploadImage', { file } );

		const abortSpy = sinon.spy( loader, 'abort' );

		expect( loader.status ).to.equal( 'reading' );

		return loader.file.then( () => {
			nativeReaderMock.mockSuccess( base64Sample );

			const image = doc.getRoot().getChild( 0 );
			model.change( writer => {
				writer.remove( image );
			} );

			expect( loader.status ).to.equal( 'aborted' );
			sinon.assert.calledOnce( abortSpy );
		} );
	} );

	it( 'should not abort and not restart upload when image is moved', () => {
		const file = createNativeFileMock();
		setModelData( model, '<paragraph>{}foo bar</paragraph>' );
		editor.execute( 'uploadImage', { file } );

		const abortSpy = sinon.spy( loader, 'abort' );
		const loadSpy = sinon.spy( loader, 'read' );

		const paragraph = doc.getRoot().getChild( 0 );
		const image = paragraph.getChild( 0 );

		model.change( writer => {
			writer.move( writer.createRangeOn( image ), writer.createPositionAt( paragraph, 2 ) );
		} );

		expect( abortSpy.called ).to.be.false;
		expect( loadSpy.called ).to.be.false;
	} );

	it( 'image should be permanently removed if it is removed by user during upload', done => {
		const file = createNativeFileMock();
		const notification = editor.plugins.get( Notification );
		setModelData( model, '<paragraph>{}foo bar</paragraph>' );

		// Prevent popping up alert window.
		notification.on( 'show:warning', evt => {
			evt.stop();
		}, { priority: 'high' } );

		editor.execute( 'uploadImage', { file } );

		const stub = sinon.stub();
		model.document.on( 'change', stub );

		// The first `change` event is fired after the "manual" remove.
		// The second `change` event is fired after cleaning attributes.
		stub.onSecondCall().callsFake( () => {
			expect( getModelData( model ) ).to.equal( '<paragraph>[]foo bar</paragraph>' );

			editor.execute( 'undo' );

			// Expect that the image has not been brought back.
			expect( getModelData( model ) ).to.equal( '<paragraph>[]foo bar</paragraph>' );

			done();
		} );

		const image = doc.getRoot().getChild( 0 ).getChild( 0 );

		model.change( writer => {
			writer.remove( image );
		} );
	} );

	it( 'should create responsive image if server return multiple images', done => {
		const file = createNativeFileMock();
		setModelData( model, '<paragraph>{}foo bar</paragraph>' );
		editor.execute( 'uploadImage', { file } );

		model.document.once( 'change', () => {
			model.document.once( 'change', () => {
				tryExpect( done, () => {
					expect( getViewData( view ) ).to.equal(
						'<p>[<span class="ck-widget image-inline" contenteditable="false">' +
							'<img sizes="100vw" src="image.png" srcset="image-500.png 500w, image-800.png 800w" width="800"></img>' +
						'</span>}foo bar</p>'
					);
					expect( loader.status ).to.equal( 'idle' );
				} );
			}, { priority: 'lowest' } );

			loader.file.then( () => adapterMocks[ 0 ].mockSuccess( { default: 'image.png', 500: 'image-500.png', 800: 'image-800.png' } ) );
		} );

		loader.file.then( () => nativeReaderMock.mockSuccess( base64Sample ) );
	} );

	it( 'should prevent from browser redirecting when an image is dropped on another image', () => {
		const spy = sinon.spy();

		editor.editing.view.document.fire( 'dragover', {
			preventDefault: spy
		} );

		expect( spy.called ).to.equal( true );
	} );

	it( 'should upload image with base64 src', done => {
		setModelData( model, '<paragraph>[]foo</paragraph>' );

		const clipboardHtml = `<p>bar</p><img src=${ base64Sample } />`;
		const dataTransfer = mockDataTransfer( clipboardHtml );

		const targetRange = model.createRange( model.createPositionAt( doc.getRoot(), 1 ), model.createPositionAt( doc.getRoot(), 1 ) );
		const targetViewRange = editor.editing.mapper.toViewRange( targetRange );

		viewDocument.fire( 'clipboardInput', { dataTransfer, targetRanges: [ targetViewRange ] } );

		const id = adapterMocks[ 0 ].loader.id;
		const expected =
			'<paragraph>bar</paragraph>' +
			'<paragraph>' +
				`<imageInline src="" uploadId="${ id }" uploadStatus="reading"></imageInline>[]foo` +
			'</paragraph>';

		expectModel( done, getModelData( model ), expected );
	} );

	it( 'should upload image with blob src', done => {
		setModelData( model, '<paragraph>[]foo</paragraph>' );

		const clipboardHtml = `<img src=${ base64ToBlobUrl( base64Sample ) } />`;
		const dataTransfer = mockDataTransfer( clipboardHtml );

		const targetRange = model.createRange( model.createPositionAt( doc.getRoot(), 1 ), model.createPositionAt( doc.getRoot(), 1 ) );
		const targetViewRange = editor.editing.mapper.toViewRange( targetRange );

		viewDocument.fire( 'clipboardInput', { dataTransfer, targetRanges: [ targetViewRange ] } );

		const id = adapterMocks[ 0 ].loader.id;
		const expected =
			'<paragraph>' +
				`<imageInline src="" uploadId="${ id }" uploadStatus="reading"></imageInline>[]foo` +
			'</paragraph>';

		expectModel( done, getModelData( model ), expected );
	} );

	it( 'should not upload image if no loader available', done => {
		sinon.stub( fileRepository, 'createLoader' ).callsFake( () => null );

		setModelData( model, '<paragraph>[]foo</paragraph>' );

		const clipboardHtml = `<img src=${ base64Sample } />`;
		const dataTransfer = mockDataTransfer( clipboardHtml );

		const targetRange = model.createRange( model.createPositionAt( doc.getRoot(), 1 ), model.createPositionAt( doc.getRoot(), 1 ) );
		const targetViewRange = editor.editing.mapper.toViewRange( targetRange );

		viewDocument.fire( 'clipboardInput', { dataTransfer, targetRanges: [ targetViewRange ] } );

		const expected = `<paragraph><imageInline src="${ base64Sample }"></imageInline>[]foo</paragraph>`;

		expectModel( done, getModelData( model ), expected );
	} );

	it( 'should not upload and remove image if fetch failed', done => {
		const notification = editor.plugins.get( Notification );

		// Prevent popping up alert window.
		notification.on( 'show:warning', evt => {
			evt.stop();
		}, { priority: 'high' } );

		setModelData( model, '<paragraph>[]foo</paragraph>' );

		const clipboardHtml = `<img src=${ base64Sample } />`;
		const dataTransfer = mockDataTransfer( clipboardHtml );

		const targetRange = model.createRange( model.createPositionAt( doc.getRoot(), 1 ), model.createPositionAt( doc.getRoot(), 1 ) );
		const targetViewRange = editor.editing.mapper.toViewRange( targetRange );

		// Stub `fetch` so it can be rejected.
		sinon.stub( window, 'fetch' ).callsFake( () => {
			return new Promise( ( res, rej ) => rej( 'could not fetch' ) );
		} );

		let content = null;
		editor.plugins.get( 'ClipboardPipeline' ).on( 'inputTransformation', ( evt, data ) => {
			content = data.content;
		} );

		viewDocument.fire( 'clipboardInput', { dataTransfer, targetRanges: [ targetViewRange ] } );

		expectData(
			'<img src="" uploadId="#loader1_id" uploadProcessed="true"></img>',
			'<paragraph><imageInline src="" uploadId="#loader1_id" uploadStatus="reading"></imageInline>[]foo</paragraph>',
			'<paragraph>[]foo</paragraph>',
			content,
			done,
			false
		);
	} );

	it( 'should upload only images which were successfully fetched and remove failed ones', done => {
		const notification = editor.plugins.get( Notification );

		// Prevent popping up alert window.
		notification.on( 'show:warning', evt => {
			evt.stop();
		}, { priority: 'high' } );

		const expectedModel =
			'<paragraph>bar</paragraph>' +
			'<paragraph><imageInline src="" uploadId="#loader1_id" uploadStatus="reading"></imageInline></paragraph>' +
			'<paragraph><imageInline src="" uploadId="#loader2_id" uploadStatus="reading"></imageInline></paragraph>' +
			'<paragraph><imageInline src="" uploadId="#loader3_id" uploadStatus="reading"></imageInline>[]foo</paragraph>';
		const expectedFinalModel =
			'<paragraph>bar</paragraph>' +
			'<paragraph><imageInline src="" uploadId="#loader1_id" uploadStatus="reading"></imageInline></paragraph>' +
			'<paragraph><imageInline src="" uploadId="#loader2_id" uploadStatus="reading"></imageInline></paragraph>' +
			'<paragraph>[]foo</paragraph>';

		setModelData( model, '<paragraph>[]foo</paragraph>' );

		const clipboardHtml = `<p>bar</p><img src=${ base64Sample } />` +
			`<img src=${ base64ToBlobUrl( base64Sample ) } /><img src=${ base64Sample } />`;
		const dataTransfer = mockDataTransfer( clipboardHtml );

		const targetRange = model.createRange( model.createPositionAt( doc.getRoot(), 1 ), model.createPositionAt( doc.getRoot(), 1 ) );
		const targetViewRange = editor.editing.mapper.toViewRange( targetRange );

		// Stub `fetch` in a way that 2 first calls are successful and 3rd fails.
		let counter = 0;
		const fetch = window.fetch;
		sinon.stub( window, 'fetch' ).callsFake( src => {
			counter++;
			if ( counter < 3 ) {
				return fetch( src );
			} else {
				return Promise.reject();
			}
		} );

		let content = null;
		editor.plugins.get( 'ClipboardPipeline' ).on( 'inputTransformation', ( evt, data ) => {
			content = data.content;
		} );

		viewDocument.fire( 'clipboardInput', { dataTransfer, targetRanges: [ targetViewRange ] } );

		expectData(
			'',
			expectedModel,
			expectedFinalModel,
			content,
			done
		);
	} );

	it( 'should not upload and remove image when `File` constructor is not present', done => {
		const fileFn = window.File;

		window.File = undefined;

		const notification = editor.plugins.get( Notification );

		// Prevent popping up alert window.
		notification.on( 'show:warning', evt => {
			evt.stop();
		}, { priority: 'high' } );

		setModelData( model, '<paragraph>[]foo</paragraph>' );

		const clipboardHtml = `<img src=${ base64ToBlobUrl( base64Sample ) } /><p>baz</p>`;
		const dataTransfer = mockDataTransfer( clipboardHtml );

		const targetRange = model.createRange( model.createPositionAt( doc.getRoot(), 1 ), model.createPositionAt( doc.getRoot(), 1 ) );
		const targetViewRange = editor.editing.mapper.toViewRange( targetRange );

		let content = null;
		editor.plugins.get( 'ClipboardPipeline' ).on( 'inputTransformation', ( evt, data ) => {
			content = data.content;
		} );

		viewDocument.fire( 'clipboardInput', { dataTransfer, targetRanges: [ targetViewRange ] } );

		expectData(
			'<img src="" uploadId="#loader1_id" uploadProcessed="true"></img><p>baz</p>',
			'<paragraph><imageInline src="" uploadId="#loader1_id" uploadStatus="reading"></imageInline>baz[]foo</paragraph>',
			'<paragraph>baz[]foo</paragraph>',
			content,
			err => {
				window.File = fileFn;
				done( err );
			},
			false
		);
	} );

	it( 'should not upload and remove image when `File` constructor is not supported', done => {
		sinon.stub( window, 'File' ).throws( 'Function expected.' );

		const notification = editor.plugins.get( Notification );

		// Prevent popping up alert window.
		notification.on( 'show:warning', evt => {
			evt.stop();
		}, { priority: 'high' } );

		setModelData( model, '<paragraph>[]foo</paragraph>' );

		const clipboardHtml = `<p>baz</p><img src=${ base64ToBlobUrl( base64Sample ) } />`;
		const dataTransfer = mockDataTransfer( clipboardHtml );

		const targetRange = model.createRange( model.createPositionAt( doc.getRoot(), 1 ), model.createPositionAt( doc.getRoot(), 1 ) );
		const targetViewRange = editor.editing.mapper.toViewRange( targetRange );

		let content = null;
		editor.plugins.get( 'ClipboardPipeline' ).on( 'inputTransformation', ( evt, data ) => {
			content = data.content;
		} );

		viewDocument.fire( 'clipboardInput', { dataTransfer, targetRanges: [ targetViewRange ] } );

		expectData(
			'<p>baz</p><img src="" uploadId="#loader1_id" uploadProcessed="true"></img>',
			'<paragraph>baz</paragraph>' +
			'<paragraph><imageInline src="" uploadId="#loader1_id" uploadStatus="reading"></imageInline>[]foo</paragraph>',
			'<paragraph>baz</paragraph><paragraph>[]foo</paragraph>',
			content,
			done,
			false
		);
	} );

	it( 'should get file extension from base64 string', done => {
		setModelData( model, '<paragraph>[]foo</paragraph>' );

		const clipboardHtml = `<img src=${ base64Sample } />`;
		const dataTransfer = mockDataTransfer( clipboardHtml );

		const targetRange = model.createRange( model.createPositionAt( doc.getRoot(), 1 ), model.createPositionAt( doc.getRoot(), 1 ) );
		const targetViewRange = editor.editing.mapper.toViewRange( targetRange );

		// Stub `fetch` to return custom blob without type.
		sinon.stub( window, 'fetch' ).callsFake( () => {
			return new Promise( res => res( {
				blob() {
					return new Promise( res => res( new Blob( [ 'foo', 'bar' ] ) ) );
				}
			} ) );
		} );

		viewDocument.fire( 'clipboardInput', { dataTransfer, targetRanges: [ targetViewRange ] } );

		tryExpect( done, () => {
			loader.file.then( file => expect( file.name.split( '.' ).pop() ).to.equal( 'png' ) );
		} );
	} );

	it( 'should use fallback file extension', done => {
		setModelData( model, '<paragraph>[]foo</paragraph>' );

		const clipboardHtml = `<img src=${ base64ToBlobUrl( base64Sample ) } />`;
		const dataTransfer = mockDataTransfer( clipboardHtml );

		const targetRange = model.createRange( model.createPositionAt( doc.getRoot(), 1 ), model.createPositionAt( doc.getRoot(), 1 ) );
		const targetViewRange = editor.editing.mapper.toViewRange( targetRange );

		// Stub `fetch` to return custom blob without type.
		sinon.stub( window, 'fetch' ).callsFake( () => {
			return new Promise( res => res( {
				blob() {
					return new Promise( res => res( new Blob( [ 'foo', 'bar' ] ) ) );
				}
			} ) );
		} );

		viewDocument.fire( 'clipboardInput', { dataTransfer, targetRanges: [ targetViewRange ] } );

		tryExpect( done, () => {
			loader.file.then( file => expect( file.name.split( '.' ).pop() ).to.equal( 'jpeg' ) );
		} );
	} );

	it( 'should not show notification when file loader failed with no error', done => {
		const notification = editor.plugins.get( Notification );

		let notificationsCount = 0;
		// Prevent popping up alert window.
		notification.on( 'show:warning', evt => {
			notificationsCount++;
			evt.stop();
		}, { priority: 'high' } );

		setModelData( model, '<paragraph>[]foo</paragraph>' );

		const clipboardHtml = `<img src=${ base64Sample } />`;
		const dataTransfer = mockDataTransfer( clipboardHtml );

		const targetRange = model.createRange( model.createPositionAt( doc.getRoot(), 1 ), model.createPositionAt( doc.getRoot(), 1 ) );
		const targetViewRange = editor.editing.mapper.toViewRange( targetRange );

		// Stub `fetch` in a way that it always fails.
		sinon.stub( window, 'fetch' ).callsFake( () => Promise.reject() );

		viewDocument.fire( 'clipboardInput', { dataTransfer, targetRanges: [ targetViewRange ] } );

		adapterMocks[ 0 ].loader.file.then( () => {
			expect.fail( 'Promise should be rejected.' );
		} ).catch( () => {
			// Deffer so the promise could be resolved.
			setTimeout( () => {
				expect( notificationsCount ).to.equal( 0 );
				done();
			} );
		} );
	} );

	describe( 'fallback image conversion on canvas', () => {
		// The following one simulates strict Content Security Policy (CSP) rules
		// that would make fetch() fail so that the the fallback procedure is triggered.
		beforeEach( () => {
			sinon.stub( window, 'fetch' ).callsFake( () => Promise.reject( new TypeError() ) );
		} );

		// See https://github.com/ckeditor/ckeditor5/issues/7957.
		it( 'should upload image using canvas conversion', done => {
			const spy = sinon.spy();
			const notification = editor.plugins.get( Notification );

			notification.on( 'show:warning', evt => {
				spy();
				evt.stop();
			}, { priority: 'high' } );

			setModelData( model, '<paragraph>[]foo</paragraph>' );

			const clipboardHtml = `<p>bar</p><img src=${ base64Sample } />`;
			const dataTransfer = mockDataTransfer( clipboardHtml );

			const targetRange = model.createRange( model.createPositionAt( doc.getRoot(), 1 ), model.createPositionAt( doc.getRoot(), 1 ) );
			const targetViewRange = editor.editing.mapper.toViewRange( targetRange );

			viewDocument.fire( 'clipboardInput', { dataTransfer, targetRanges: [ targetViewRange ] } );

			adapterMocks[ 0 ].loader.file.then( () => {
				setTimeout( () => {
					sinon.assert.notCalled( spy );
					done();
				} );
			} ).catch( () => {
				setTimeout( () => {
					expect.fail( 'Promise should be resolved.' );
				} );
			} );
		} );

		it( 'should not upload and remove image if canvas conversion failed', done => {
			setModelData( model, '<paragraph>[]foo</paragraph>' );

			const clipboardHtml = `<img src=${ base64Sample } />`;
			const dataTransfer = mockDataTransfer( clipboardHtml );

			const targetRange = model.createRange( model.createPositionAt( doc.getRoot(), 1 ), model.createPositionAt( doc.getRoot(), 1 ) );
			const targetViewRange = editor.editing.mapper.toViewRange( targetRange );

			// Stub `HTMLCanvasElement#toBlob` to return invalid blob, so image conversion always fails.
			sinon.stub( HTMLCanvasElement.prototype, 'toBlob' ).callsFake( fn => fn( null ) );

			let content = null;
			editor.plugins.get( 'ClipboardPipeline' ).on( 'inputTransformation', ( evt, data ) => {
				content = data.content;
			} );

			viewDocument.fire( 'clipboardInput', { dataTransfer, targetRanges: [ targetViewRange ] } );

			expectData(
				'<img src="" uploadId="#loader1_id" uploadProcessed="true"></img>',
				'<paragraph><imageInline src="" uploadId="#loader1_id" uploadStatus="reading"></imageInline>[]foo</paragraph>',
				'<paragraph>[]foo</paragraph>',
				content,
				done,
				false
			);
		} );

		it( 'should not show notification when image could not be loaded', done => {
			const spy = sinon.spy();
			const notification = editor.plugins.get( Notification );

			notification.on( 'show:warning', evt => {
				spy();
				evt.stop();
			}, { priority: 'high' } );

			setModelData( model, '<paragraph>[]foo</paragraph>' );

			const clipboardHtml = '<img src=data:image/png;base64,INVALID-DATA />';
			const dataTransfer = mockDataTransfer( clipboardHtml );

			const targetRange = model.createRange( model.createPositionAt( doc.getRoot(), 1 ), model.createPositionAt( doc.getRoot(), 1 ) );
			const targetViewRange = editor.editing.mapper.toViewRange( targetRange );

			viewDocument.fire( 'clipboardInput', { dataTransfer, targetRanges: [ targetViewRange ] } );

			adapterMocks[ 0 ].loader.file.then( () => {
				expect.fail( 'Promise should be rejected.' );
			} ).catch( () => {
				setTimeout( () => {
					sinon.assert.notCalled( spy );
					done();
				} );
			} );
		} );
	} );

	// Helper for validating clipboard and model data as a result of a paste operation. This function checks both clipboard
	// data and model data synchronously (`expectedClipboardData`, `expectedModel`) and then the model data after `loader.file`
	// promise is resolved (so model state after successful/failed file fetch attempt).
	//
	// @param {String} expectedClipboardData Expected clipboard data on `inputTransformation` event.
	// @param {String} expectedModel Expected model data on `inputTransformation` event.
	// @param {String} expectedModelOnFile Expected model data after all `file.loader` promises are fetched.
	// @param {DocumentFragment} content Content processed in inputTransformation
	// @param {Function} doneFn Callback function to be called when all assertions are done or error occures.
	// @param {Boolean} [onSuccess=true] If `expectedModelOnFile` data should be validated
	// on `loader.file` a promise successful resolution or promise rejection.
	function expectData( expectedClipboardData, expectedModel, expectedModelOnFile, content, doneFn, onSuccess ) {
		const clipboardData = injectLoaderId( expectedClipboardData || '', adapterMocks );
		const modelData = injectLoaderId( expectedModel, adapterMocks );
		const finalModelData = injectLoaderId( expectedModelOnFile, adapterMocks );

		if ( clipboardData.length ) {
			expect( stringifyView( content ) ).to.equal( clipboardData );
		}
		expect( getModelData( model ) ).to.equal( modelData );

		if ( onSuccess !== false ) {
			adapterMocks[ 0 ].loader.file.then( () => {
				// Deffer so the promise could be resolved.
				setTimeout( () => {
					expectModel( doneFn, getModelData( model ), finalModelData );
				} );
			} );
		} else {
			adapterMocks[ 0 ].loader.file.then( () => {
				expect.fail( 'The `loader.file` should be rejected.' );
			} ).catch( () => {
				// Deffer so the promise could be resolved.
				setTimeout( () => {
					expectModel( doneFn, getModelData( model ), finalModelData );
				} );
			} );
		}
	}
} );

// Replaces '#loaderX_id' parameter in the given string with a loader id. It is used
// so data string could be created before loader is initialized.
//
// @param {String} data String which have 'loader params' replaced.
// @param {Array.<UploadAdapterMock>} adapters Adapters list. Each adapter holds a reference to a loader which id is used.
// @returns {String} Data string with 'loader params' replaced.
function injectLoaderId( data, adapters ) {
	let newData = data;

	if ( newData.includes( '#loader1_id' ) ) {
		newData = newData.replace( '#loader1_id', adapters[ 0 ].loader.id );
	}
	if ( newData.includes( '#loader2_id' ) ) {
		newData = newData.replace( '#loader2_id', adapters[ 1 ].loader.id );
	}
	if ( newData.includes( '#loader3_id' ) ) {
		newData = newData.replace( '#loader3_id', adapters[ 2 ].loader.id );
	}

	return newData;
}

// Asserts actual and expected model data.
//
// @param {function} done Callback function to be called when assertion is done.
// @param {String} actual Actual model data.
// @param {String} expected Expected model data.
function expectModel( done, actual, expected ) {
	tryExpect( done, () => {
		expect( actual ).to.equal( expected );
	} );
}

// Runs given expect function in a try-catch. It should be used only when `expect` is called as a result of a `Promise`
// resolution as all errors may be caught by tested code and needs to be rethrow to be correctly processed by a testing framework.
//
// @param {Function} doneFn Function to run when assertion is done.
// @param {Function} expectFn Function containing all assertions.
function tryExpect( doneFn, expectFn ) {
	try {
		expectFn();
		doneFn();
	} catch ( err ) {
		doneFn( err );
	}
}

// Creates data transfer object with predefined data.
//
// @param {String} content The content returned as `text/html` when queried.
// @returns {module:clipboard/datatransfer~DataTransfer} DataTransfer object.
function mockDataTransfer( content ) {
	return new DataTransfer( {
		types: [ 'text/html' ],
		getData: type => type === 'text/html' ? content : ''
	} );
}

// Creates blob url from the given base64 data.
//
// @param {String} base64 The base64 string from which blob url will be generated.
// @returns {String} Blob url.
function base64ToBlobUrl( base64 ) {
	return URL.createObjectURL( base64ToBlob( base64.trim() ) );
}

// Transforms base64 data into a blob object.
//
// @param {String} The base64 data to be transformed.
// @returns {Blob} Blob object representing given base64 data.
function base64ToBlob( base64Data ) {
	const [ type, data ] = base64Data.split( ',' );
	const byteCharacters = atob( data );
	const byteArrays = [];

	for ( let offset = 0; offset < byteCharacters.length; offset += 512 ) {
		const slice = byteCharacters.slice( offset, offset + 512 );
		const byteNumbers = new Array( slice.length );

		for ( let i = 0; i < slice.length; i++ ) {
			byteNumbers[ i ] = slice.charCodeAt( i );
		}

		byteArrays.push( new Uint8Array( byteNumbers ) );
	}

	return new Blob( byteArrays, { type } );
}<|MERGE_RESOLUTION|>--- conflicted
+++ resolved
@@ -8,14 +8,9 @@
 import VirtualTestEditor from '@ckeditor/ckeditor5-core/tests/_utils/virtualtesteditor';
 
 import Plugin from '@ckeditor/ckeditor5-core/src/plugin';
-<<<<<<< HEAD
-import Clipboard from '@ckeditor/ckeditor5-clipboard/src/clipboard';
+import ClipboardPipeline from '@ckeditor/ckeditor5-clipboard/src/clipboardpipeline';
 import ImageBlockEditing from '../../src/image/imageblockediting';
 import ImageInlineEditing from '../../src/image/imageinlineediting';
-=======
-import ClipboardPipeline from '@ckeditor/ckeditor5-clipboard/src/clipboardpipeline';
-import ImageEditing from '../../src/image/imageediting';
->>>>>>> 18be7dab
 import ImageUploadEditing from '../../src/imageupload/imageuploadediting';
 import UploadImageCommand from '../../src/imageupload/uploadimagecommand';
 import Paragraph from '@ckeditor/ckeditor5-paragraph/src/paragraph';
@@ -64,14 +59,10 @@
 
 		return VirtualTestEditor
 			.create( {
-<<<<<<< HEAD
 				plugins: [
 					ImageBlockEditing, ImageInlineEditing, ImageUploadEditing,
-					Paragraph, UndoEditing, UploadAdapterPluginMock, Clipboard
+					Paragraph, UndoEditing, UploadAdapterPluginMock, ClipboardPipeline
 				]
-=======
-				plugins: [ ImageEditing, ImageUploadEditing, Paragraph, UndoEditing, UploadAdapterPluginMock, ClipboardPipeline ]
->>>>>>> 18be7dab
 			} )
 			.then( newEditor => {
 				editor = newEditor;
@@ -246,14 +237,10 @@
 		// Clipboard plugin is required for this test.
 		return VirtualTestEditor
 			.create( {
-<<<<<<< HEAD
 				plugins: [
 					ImageBlockEditing, ImageInlineEditing, ImageUploadEditing,
-					Paragraph, UploadAdapterPluginMock, Clipboard
+					Paragraph, UploadAdapterPluginMock, ClipboardPipeline
 				]
-=======
-				plugins: [ ImageEditing, ImageUploadEditing, Paragraph, UploadAdapterPluginMock, ClipboardPipeline ]
->>>>>>> 18be7dab
 			} )
 			.then( editor => {
 				const fileMock = createNativeFileMock();
