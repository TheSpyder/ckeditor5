---
category: features-images
menu-title: Installation
meta-title: Installation and configuration of the image features | CKEditor 5 Documentation
meta-description: Learn how to install and configure various image-related CKEdiotr 5 plugins.
order: 15
modified_at: 2021-06-17
---

The vast majority of image-related features {@link features/images-overview#image-features are available} in all {@link installation/getting-started/predefined-builds predefined builds} and require no additional installation. If you want to change the default configuration or create a {@link installation/getting-started/quick-start-other#building-the-editor-from-source custom editor build}, you can enable image-related features by installing the [`@ckeditor/ckeditor5-image`](https://www.npmjs.com/package/@ckeditor/ckeditor5-image) package:

```plaintext
npm install --save @ckeditor/ckeditor5-image
```

<info-box info>
	You may want to install the [`@ckeditor/ckeditor5-link`](https://www.npmjs.com/package/@ckeditor/ckeditor5-link) package if you want to use the {@link features/images-linking `LinkImage`} plugin in your editor.
</info-box>

Next, add the {@link features/images-overview#image-features plugins that you need} to your plugin list and to the editor toolbar.

```js
import { Image, ImageCaption, ImageResize, ImageStyle, ImageToolbar } from '@ckeditor/ckeditor5-image';
import { LinkImage } from '@ckeditor/ckeditor5-link';

ClassicEditor
	.create( document.querySelector( '#editor' ), {
		plugins: [ Image, ImageToolbar, ImageCaption, ImageStyle, ImageResize, LinkImage ],
		toolbar: [ 'insertImage', /* ... */ ],
	} )
	.then( /* ... */ )
	.catch( /* ... */ );
```

## Configuring the toolbar dropdown

<<<<<<< HEAD
The Image feature comes with the unified image insert dropdown component. It automatically collects installed image insert methods. For example, if you install the `ImageUpload` plugin, the corresponding button will automatically appear in the dropdown. You only need to add a button to the toolbar:
=======
The Image feature comes with the unified image insert dropdown component {@icon @ckeditor/ckeditor5-core/theme/icons/image-upload.svg Image insert}. It automatically collects installed image insert methods. For example, if you install the `ImageUpload` plugin, the corresponding button will automatically appear in the dropdown. You only need to add a button to the toolbar:
>>>>>>> 5f3e4c7c

```js
import { Image } from '@ckeditor/ckeditor5-image';

ClassicEditor
	.create( document.querySelector( '#editor' ), {
		plugins: [ Image ],
		toolbar: [ 'insertImage', /* ... */ ]
	} )
	.then( /* ... */ )
	.catch( /* ... */ );
```

The feature is pre-configured to include the following image insertion methods:

<<<<<<< HEAD
* `upload` - Upload image from computer. It uses the configured image upload adapter.
* `assetManager` - Opens the installed asset manager (for example the CKBox).
* `url` - Allows inserting an image by directly specifying its URL. Integration provided by `ImageInsertViaUrl` feature.

Note that the insert methods mentioned above will only be added if you install dedicated features. However, not all features are required.
=======
* `upload` - Upload image from computer. It uses the configured image upload adapter. {@icon @ckeditor/ckeditor5-core/theme/icons/image-upload.svg Image upload}
* `assetManager` - Opens the installed asset manager (for example the CKBox). {@icon @ckeditor/ckeditor5-core/theme/icons/image-asset-manager.svg Asset manager}
* `url` - Allows inserting an image by directly specifying its URL. Integration provided by `ImageInsertViaUrl` feature. {@icon @ckeditor/ckeditor5-core/theme/icons/image-url.svg Insert via URL}

Note that the insert methods mentioned above will only be added if you install dedicated features. However, not all features are required. If only one is available, it will be indicated by the toolbar dropdown icon.
>>>>>>> 5f3e4c7c

If you need to limit the methods included in the dropdown (apart from not installing a specific feature) or change their order you can use the `image.insert.integration` configuration option:

```js
import { Image } from '@ckeditor/ckeditor5-image';

ClassicEditor
	.create( document.querySelector( '#editor' ), {
		plugins: [ Image ],
		toolbar: [ 'insertImage', /* ... */ ],
		image: {
			insert: {
<<<<<<< HEAD
				// This is the default configuration, you do not need to provide 
				// this configuration key if the list content and order reflects your needs. 
=======
				// This is the default configuration, you do not need to provide
				// this configuration key if the list content and order reflects your needs.
>>>>>>> 5f3e4c7c
				integrations: [ 'upload', 'assetManager', 'url' ]
			}
		}
	} )
	.then( /* ... */ )
	.catch( /* ... */ );
```

## Configuring the contextual image toolbar

You also need to configure the desired contextual image toolbar items. Notice the {@link features/toolbar#separating-toolbar-items separators} used to organize the toolbar.

```js
import { Image, ImageCaption, ImageResize, ImageStyle, ImageToolbar } from '@ckeditor/ckeditor5-image';
import { LinkImage } from '@ckeditor/ckeditor5-link';

ClassicEditor
	.create( document.querySelector( '#editor' ), {
		plugins: [ Image, ImageToolbar, ImageCaption, ImageStyle, ImageResize, LinkImage ],
		toolbar: [ 'insertImage', /* ... */ ],
		image: {
			toolbar: [
				'imageStyle:block',
				'imageStyle:side',
				'|',
				'toggleImageCaption',
				'imageTextAlternative',
				'|',
				'linkImage'
			],
			insert: {
				// If this setting is omitted, the editor defaults to 'block'.
				// See explanation below.
				type: 'auto'
			}
		}
	} )
	.then( /* ... */ )
	.catch( /* ... */ );
```

<info-box info>
	Read more about {@link installation/plugins/installing-plugins installing plugins}.
</info-box>

## Inline and block images

Inline images can be inserted in the middle of a paragraph or a link just like regular text. Block images, on the other hand, can be inserted only between other blocks like paragraphs, tables, or media. Being larger and existing as standalone content, block images can also have individual captions. Other than that, both types of images can be resized, linked, etc.

By default, the {@link module:image/image~Image} plugin available in all {@link installation/getting-started/predefined-builds predefined editor builds} supports both inline and block images, working as a glue for the {@link module:image/imageinline~ImageInline} and {@link module:image/imageblock~ImageBlock} plugins.

<figure class="table">
	<table style="text-align: center">
		<thead>
			<tr>
				<th rowspan="2" style="vertical-align: middle">Loaded plugin</th>
				<th colspan="2">Available features</th>
			</tr>
			<tr>
				<th>Block images (with captions)</th>
				<th>Inline images</th>
			</tr>
		</thead>
		<tbody>
			<tr>
				<th><code>Image</code> (default)</th>
				<td>✅&nbsp; yes</td>
				<td>✅&nbsp; yes</td>
			</tr>
			<tr>
				<th><code>ImageBlock</code></th>
				<td>✅&nbsp; yes</td>
				<td>❌&nbsp; no</td>
			</tr>
			<tr>
				<th><code>ImageInline</code></th>
				<td>❌&nbsp; no</td>
				<td>✅&nbsp; yes</td>
			</tr>
		</tbody>
	</table>
</figure>

By default, if the `image.insert.type` configuration is not specified, all images inserted into the content will be treated as block images. This means that inserting an image inside a paragraph (or other content blocks) will create a new block for the image immediately below or above the current paragraph or block. After insertion, you can transform the block image into an inline image using the {@link features/images-overview#image-contextual-toolbar contextual toolbar}.

If you wish to modify this behavior, the `type` setting in the editor configuration can be used:

```js
ClassicEditor.create( element, {
	image: {
		insert: {
			type: 'auto'
		}
	}
} );
```

The `type` setting accepts the following three values:

* `'auto'`: The editor determines the image type based on the cursor's position. For example, if you insert an image in the middle of a paragraph, it will be inserted as inline. If you insert it at the end or beginning of a paragraph, it becomes a block image.
* `'block'`: Always insert images as block elements, placing them below or above the current paragraph or block.
* `'inline'`: Always insert images as inline elements within the current paragraph or block.

If the `type` setting is omitted from the configuration, the behavior defaults to inserting images as a block.

**Important**: If only one type of image plugin is enabled (for example, `ImageInline` is enabled but `ImageBlock` is not), the `image.insert.type` configuration will be effectively ignored and the supported image type will be used.

## Contribute

The source code of the feature is available on GitHub at [https://github.com/ckeditor/ckeditor5/tree/master/packages/ckeditor5-image](https://github.com/ckeditor/ckeditor5/tree/master/packages/ckeditor5-image).<|MERGE_RESOLUTION|>--- conflicted
+++ resolved
@@ -34,11 +34,7 @@
 
 ## Configuring the toolbar dropdown
 
-<<<<<<< HEAD
-The Image feature comes with the unified image insert dropdown component. It automatically collects installed image insert methods. For example, if you install the `ImageUpload` plugin, the corresponding button will automatically appear in the dropdown. You only need to add a button to the toolbar:
-=======
 The Image feature comes with the unified image insert dropdown component {@icon @ckeditor/ckeditor5-core/theme/icons/image-upload.svg Image insert}. It automatically collects installed image insert methods. For example, if you install the `ImageUpload` plugin, the corresponding button will automatically appear in the dropdown. You only need to add a button to the toolbar:
->>>>>>> 5f3e4c7c
 
 ```js
 import { Image } from '@ckeditor/ckeditor5-image';
@@ -54,19 +50,11 @@
 
 The feature is pre-configured to include the following image insertion methods:
 
-<<<<<<< HEAD
-* `upload` - Upload image from computer. It uses the configured image upload adapter.
-* `assetManager` - Opens the installed asset manager (for example the CKBox).
-* `url` - Allows inserting an image by directly specifying its URL. Integration provided by `ImageInsertViaUrl` feature.
-
-Note that the insert methods mentioned above will only be added if you install dedicated features. However, not all features are required.
-=======
 * `upload` - Upload image from computer. It uses the configured image upload adapter. {@icon @ckeditor/ckeditor5-core/theme/icons/image-upload.svg Image upload}
 * `assetManager` - Opens the installed asset manager (for example the CKBox). {@icon @ckeditor/ckeditor5-core/theme/icons/image-asset-manager.svg Asset manager}
 * `url` - Allows inserting an image by directly specifying its URL. Integration provided by `ImageInsertViaUrl` feature. {@icon @ckeditor/ckeditor5-core/theme/icons/image-url.svg Insert via URL}
 
 Note that the insert methods mentioned above will only be added if you install dedicated features. However, not all features are required. If only one is available, it will be indicated by the toolbar dropdown icon.
->>>>>>> 5f3e4c7c
 
 If you need to limit the methods included in the dropdown (apart from not installing a specific feature) or change their order you can use the `image.insert.integration` configuration option:
 
@@ -79,13 +67,8 @@
 		toolbar: [ 'insertImage', /* ... */ ],
 		image: {
 			insert: {
-<<<<<<< HEAD
-				// This is the default configuration, you do not need to provide 
-				// this configuration key if the list content and order reflects your needs. 
-=======
 				// This is the default configuration, you do not need to provide
 				// this configuration key if the list content and order reflects your needs.
->>>>>>> 5f3e4c7c
 				integrations: [ 'upload', 'assetManager', 'url' ]
 			}
 		}
