--- conflicted
+++ resolved
@@ -104,11 +104,7 @@
 		function onSubmit() {
 			const selectedElement = editor.model.document.selection.getSelectedElement();
 
-<<<<<<< HEAD
-			if ( selectedElement && isImage( selectedElement ) ) {
-=======
 			if ( isImage( selectedElement ) ) {
->>>>>>> f7729115
 				editor.model.change( writer => {
 					writer.setAttribute( 'src', imageUploadView.imageURLInputValue, selectedElement );
 					writer.removeAttribute( 'srcset', selectedElement );
