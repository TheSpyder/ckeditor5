/**
 * @license Copyright (c) 2003-2021, CKSource - Frederico Knabben. All rights reserved.
 * For licensing, see LICENSE.md or https://ckeditor.com/legal/ckeditor-oss-license
 */

/* global console */

import ListStyle from '../src/liststyle';
<<<<<<< HEAD
import ListStyleEditing from '../src/liststyle/liststyleediting';
import ListStyleUI from '../src/liststyle/liststyleui';
=======
import ListProperties from '../src/listproperties';
>>>>>>> 82ce2e96

describe( 'ListStyle', () => {
	it( 'should be named', () => {
		expect( ListStyle.pluginName ).to.equal( 'ListStyle' );
	} );

	it( 'should require ListProperties', () => {
		expect( ListStyle.requires ).to.deep.equal( [ ListProperties ] );
	} );

	it( 'should emit warning when instantiated', () => {
		const expectedMessage = '`ListStyle` plugin is obsolete. User `ListProperties` instead.';

		try {
			sinon.stub( console, 'warn' );

			// eslint-disable-next-line no-new
			new ListStyle();

			sinon.assert.calledOnce( console.warn );
			sinon.assert.calledWith( console.warn, sinon.match( expectedMessage ) );
		} finally {
			console.warn.restore();
		}
	} );
} );<|MERGE_RESOLUTION|>--- conflicted
+++ resolved
@@ -6,12 +6,7 @@
 /* global console */
 
 import ListStyle from '../src/liststyle';
-<<<<<<< HEAD
-import ListStyleEditing from '../src/liststyle/liststyleediting';
-import ListStyleUI from '../src/liststyle/liststyleui';
-=======
 import ListProperties from '../src/listproperties';
->>>>>>> 82ce2e96
 
 describe( 'ListStyle', () => {
 	it( 'should be named', () => {
