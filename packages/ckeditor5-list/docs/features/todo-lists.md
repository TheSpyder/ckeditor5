--- conflicted
+++ resolved
@@ -11,11 +11,7 @@
 
 ## Demo
 
-<<<<<<< HEAD
 Use the to-do list toolbar button {@icon @ckeditor/ckeditor5-core/theme/icons/todolist.svg To-do list} to add a list to the editor content. Thanks to the integration with the {@link features/autoformat autoformatting feature}, you can also start a line with `[ ]` or `[x]` followed by a space to insert an unchecked or checked list item.
-=======
-Use the to-do list toolbar button {@icon @ckeditor/ckeditor5-core/theme/icons/todolist.svg To-do list} to add a list to the editor content. Thanks to the integration with the {@link features/autoformat autoformatting feature}, you can also simply start a line with `[ ]` or `[x]` followed by a space to insert an unchecked or checked list item, respectively.
->>>>>>> 60fffda3
 
 {@snippet features/todo-list}
 
