--- conflicted
+++ resolved
@@ -8,11 +8,7 @@
 
 # Lists
 
-<<<<<<< HEAD
-The lists feature lets you create ordered (numbered) and unordered (bulleted) lists. This allows for better structuring and presenting specific content such as enumerating elements, creating tables of content or {@link features/todo-lists to-do lists}.
-=======
 The list feature lets you create ordered (numbered) and unordered (bulleted) lists. This allows for better structuring and presenting specific content such as enumerating elements, creating tables of content or {@link features/todo-lists to-do lists}.
->>>>>>> e8a33da6
 
 Lists are useful when you want to emphasize selected information, highlight a series of steps, enumerate items of a collection. They draw the reader's attention and, just like {@link features/block-quote block quotes} or {@link features/indent indentation}, give the text a structure and breathing room. They help visually separate passages for a better reading experience and make skimming for information easier.
 
@@ -47,7 +43,6 @@
 
 {@snippet features/lists-basic}
 
-<<<<<<< HEAD
 ## Document list
 
 The {@link module:list/documentlist~DocumentList document list} feature, provided by a separate plugin, is based on a completely different approach. Unlike regular list, which is a content block in itself, the document list plugin will let any part of the content be part of a list. Content blocks and elements – such as blockquotes, tables, paragraphs, and others – can now be put inside a list item, ensuring the continuity of numbering and retaining indentation.
@@ -59,11 +54,10 @@
 Use the demo below to add block elements like tables, images or nested lists and see the document retain ordering and list styles. Use the toolbar buttons to insert new ordered {@icon @ckeditor/ckeditor5-list/theme/icons/numberedlist.svg Insert ordered list} and unordered lists {@icon @ckeditor/ckeditor5-list/theme/icons/bulletedlist.svg Insert unordered list} list items.
 
 {@snippet features/lists-document}
-=======
+
 <info-box info>
 	This demo only presents a limited set of features. Visit the {@link examples/builds/full-featured-editor full-featured editor example} to see more in action.
 </info-box>
->>>>>>> e8a33da6
 
 ## List properties
 
