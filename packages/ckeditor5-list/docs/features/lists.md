--- conflicted
+++ resolved
@@ -34,15 +34,6 @@
 
 Besides the basic functionality of creating ordered and unordered lists, CKEditor&nbsp;5 offers formatting tools that let you control the lists. You can enable features such as more styles for list markers, setting the start index, or reversing the list order separately or all at once. Check out the individual demos below or see all list properties working together in the {@link examples/builds/full-featured-editor full-featured editor example}.
 
-<<<<<<< HEAD
-=======
-<info-box info>
-	The {@link module:list/listproperties~ListProperties list properties feature} is enabled by default in the {@link installation/getting-started/predefined-builds#document-editor document editor build}.
-
-	See the [list properties installation section](#list-properties-2) to learn how to enable these in your editor.
-</info-box>
-
->>>>>>> 96c4c334
 ### List styles
 
 The list style feature introduces some more styles for the list item markers. When {@link module:list/listconfig~ListPropertiesConfig#styles enabled}, it adds 3 styles for unordered lists and 6 styles for ordered lists to choose from. The user will be able to set or change the list style via the dropdown. It opens when you click the arrow next to the appropriate list button in the toolbar.
