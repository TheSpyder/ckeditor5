--- conflicted
+++ resolved
@@ -12,15 +12,9 @@
   ],
   "main": "src/index.ts",
   "dependencies": {
-<<<<<<< HEAD
-    "@ckeditor/ckeditor5-core": "^37.0.1",
-    "@ckeditor/ckeditor5-engine": "^37.0.1",
-    "@ckeditor/ckeditor5-utils": "^37.0.1"
-=======
     "@ckeditor/ckeditor5-core": "^37.1.0",
     "@ckeditor/ckeditor5-engine": "^37.1.0",
     "@ckeditor/ckeditor5-utils": "^37.1.0"
->>>>>>> 352351cd
   },
   "devDependencies": {
     "@ckeditor/ckeditor5-basic-styles": "^37.1.0",
