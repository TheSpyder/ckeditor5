{
  "name": "@ckeditor/ckeditor5-page-break",
  "version": "25.0.0",
  "description": "Page break feature for CKEditor 5.",
  "keywords": [
    "ckeditor",
    "ckeditor5",
    "ckeditor 5",
    "ckeditor5-feature",
    "ckeditor5-plugin"
  ],
  "dependencies": {
    "@ckeditor/ckeditor5-core": "^25.0.0",
    "@ckeditor/ckeditor5-ui": "^25.0.0",
    "@ckeditor/ckeditor5-widget": "^25.0.0"
  },
  "devDependencies": {
<<<<<<< HEAD
    "@ckeditor/ckeditor5-cloud-services": "^24.0.0",
    "@ckeditor/ckeditor5-engine": "^24.0.0",
    "@ckeditor/ckeditor5-editor-classic": "^24.0.0",
    "@ckeditor/ckeditor5-easy-image": "^24.0.0",
    "@ckeditor/ckeditor5-image": "^24.0.0",
    "@ckeditor/ckeditor5-paragraph": "^24.0.0"
=======
    "@ckeditor/ckeditor5-cloud-services": "^25.0.0",
    "@ckeditor/ckeditor5-engine": "^25.0.0",
    "@ckeditor/ckeditor5-editor-classic": "^25.0.0",
    "@ckeditor/ckeditor5-easy-image": "^25.0.0",
    "@ckeditor/ckeditor5-image": "^25.0.0",
    "@ckeditor/ckeditor5-paragraph": "^25.0.0"
>>>>>>> bf6fc2b3
  },
  "engines": {
    "node": ">=12.0.0",
    "npm": ">=5.7.1"
  },
  "author": "CKSource (http://cksource.com/)",
  "license": "GPL-2.0-or-later",
  "homepage": "https://ckeditor.com",
  "bugs": "https://github.com/ckeditor/ckeditor5/issues",
  "repository": {
    "type": "git",
    "url": "https://github.com/ckeditor/ckeditor5.git",
    "directory": "packages/ckeditor5-page-break"
  },
  "files": [
    "lang",
    "src",
    "theme"
  ]
}<|MERGE_RESOLUTION|>--- conflicted
+++ resolved
@@ -15,21 +15,12 @@
     "@ckeditor/ckeditor5-widget": "^25.0.0"
   },
   "devDependencies": {
-<<<<<<< HEAD
-    "@ckeditor/ckeditor5-cloud-services": "^24.0.0",
-    "@ckeditor/ckeditor5-engine": "^24.0.0",
-    "@ckeditor/ckeditor5-editor-classic": "^24.0.0",
-    "@ckeditor/ckeditor5-easy-image": "^24.0.0",
-    "@ckeditor/ckeditor5-image": "^24.0.0",
-    "@ckeditor/ckeditor5-paragraph": "^24.0.0"
-=======
     "@ckeditor/ckeditor5-cloud-services": "^25.0.0",
     "@ckeditor/ckeditor5-engine": "^25.0.0",
     "@ckeditor/ckeditor5-editor-classic": "^25.0.0",
     "@ckeditor/ckeditor5-easy-image": "^25.0.0",
     "@ckeditor/ckeditor5-image": "^25.0.0",
     "@ckeditor/ckeditor5-paragraph": "^25.0.0"
->>>>>>> bf6fc2b3
   },
   "engines": {
     "node": ">=12.0.0",
