--- conflicted
+++ resolved
@@ -1,8 +1,4 @@
-<<<<<<< HEAD
-# Copyright (c) 2003-2022, CKSource - Frederico Knabben. All rights reserved.
-=======
 # Copyright (c) 2003-2022, CKSource Holding sp. z o.o. All rights reserved.
->>>>>>> e391ddb7
 #
 #                                     !!! IMPORTANT !!!
 #
