/**
 * @license Copyright (c) 2003-2019, CKSource - Frederico Knabben. All rights reserved.
 * For licensing, see LICENSE.md or https://ckeditor.com/legal/ckeditor-oss-license
 */

/**
 * @module special-characters/specialcharactersui
 */

import Plugin from '@ckeditor/ckeditor5-core/src/plugin';
import { createDropdown } from '@ckeditor/ckeditor5-ui/src/dropdown/utils';
import specialCharactersIcon from '../theme/icons/specialcharacters.svg';
<<<<<<< HEAD
import SpecialCharactersTableView from './ui/specialcharacterstableview';
import SpecialCharactersSelectView from './ui/specialcharactersselectview';
=======
import InsertSpecialCharacterCommand from './insertspecialcharactercommand';
import CharacterGridView from './ui/charactergridview';
import SpecialCharactersNavigationView from './ui/specialcharactersnavigationview';
>>>>>>> 05eaafd7

/**
 * The special characters UI plugin.
 *
 * Introduces the `'specialCharacters'` dropdown.
 *
 * @extends module:core/plugin~Plugin
 */
export default class SpecialCharactersUI extends Plugin {
	/**
	 * @inheritDoc
	 */
	static get pluginName() {
		return 'SpecialCharactersUI';
	}

	init() {
		const editor = this.editor;
		const t = editor.t;
<<<<<<< HEAD
		const specialCharacterPlugin = editor.plugins.get( 'SpecialCharacters' );
		const label = t( 'Special characters' );
		const command = editor.commands.get( 'insertSpecialCharacter' );
=======
		const specialCharsPlugin = editor.plugins.get( 'SpecialCharacters' );
		const command = new InsertSpecialCharacterCommand( editor );

		editor.commands.add( 'specialCharacters', command );
>>>>>>> 05eaafd7

		// Add the `specialCharacters` dropdown button to feature components.
		editor.ui.componentFactory.add( 'specialCharacters', locale => {
			const dropdownView = createDropdown( locale );
			const navigationView = new SpecialCharactersNavigationView( locale, specialCharsPlugin.getGroups() );
			const gridView = new CharacterGridView( this.locale, {
				columns: 10
			} );

			gridView.delegate( 'execute' ).to( dropdownView );

			// Set the initial content of the special characters grid.
			this._updateGrid( specialCharsPlugin, navigationView.currentGroupName, gridView );

			// Update the grid of special characters when a user changed the character group.
			navigationView.on( 'execute', () => {
				this._updateGrid( specialCharsPlugin, navigationView.currentGroupName, gridView );
			} );

<<<<<<< HEAD
			const symbolTableView = new SpecialCharactersTableView( locale );
=======
			dropdownView.buttonView.set( {
				label: t( 'Special characters' ),
				icon: specialCharactersIcon,
				tooltip: true
			} );
>>>>>>> 05eaafd7

			dropdownView.bind( 'isEnabled' ).to( command );

			// Insert a special character when a tile was clicked.
			dropdownView.on( 'execute', ( evt, data ) => {
				editor.execute( 'specialCharacters', { item: data.name } );
				editor.editing.view.focus();
			} );

			dropdownView.panelView.children.add( navigationView );
			dropdownView.panelView.children.add( gridView );

			return dropdownView;
		} );
	}

	/**
	 * Updates the symbol grid depending on the currently selected character group.
	 *
	 * @private
	 * @param {module:special-characters/specialcharacters~SpecialCharacters} specialCharsPlugin
	 * @param {String} currentGroupName
	 * @param {module:special-characters/ui/charactergridview~CharacterGridView} gridView
	 */
	_updateGrid( specialCharsPlugin, currentGroupName, gridView ) {
		// Updating the grid starts with removing all tiles belonging to the old group.
		gridView.tiles.clear();

		const characterTitles = specialCharsPlugin.getCharactersForGroup( currentGroupName );

		for ( const title of characterTitles ) {
			const character = specialCharsPlugin.getCharacter( title );

			gridView.tiles.add( gridView.createTile( character, title ) );
		}
	}
}
<|MERGE_RESOLUTION|>--- conflicted
+++ resolved
@@ -10,14 +10,9 @@
 import Plugin from '@ckeditor/ckeditor5-core/src/plugin';
 import { createDropdown } from '@ckeditor/ckeditor5-ui/src/dropdown/utils';
 import specialCharactersIcon from '../theme/icons/specialcharacters.svg';
-<<<<<<< HEAD
-import SpecialCharactersTableView from './ui/specialcharacterstableview';
-import SpecialCharactersSelectView from './ui/specialcharactersselectview';
-=======
 import InsertSpecialCharacterCommand from './insertspecialcharactercommand';
 import CharacterGridView from './ui/charactergridview';
 import SpecialCharactersNavigationView from './ui/specialcharactersnavigationview';
->>>>>>> 05eaafd7
 
 /**
  * The special characters UI plugin.
@@ -37,16 +32,10 @@
 	init() {
 		const editor = this.editor;
 		const t = editor.t;
-<<<<<<< HEAD
-		const specialCharacterPlugin = editor.plugins.get( 'SpecialCharacters' );
-		const label = t( 'Special characters' );
-		const command = editor.commands.get( 'insertSpecialCharacter' );
-=======
 		const specialCharsPlugin = editor.plugins.get( 'SpecialCharacters' );
 		const command = new InsertSpecialCharacterCommand( editor );
 
 		editor.commands.add( 'specialCharacters', command );
->>>>>>> 05eaafd7
 
 		// Add the `specialCharacters` dropdown button to feature components.
 		editor.ui.componentFactory.add( 'specialCharacters', locale => {
@@ -66,15 +55,11 @@
 				this._updateGrid( specialCharsPlugin, navigationView.currentGroupName, gridView );
 			} );
 
-<<<<<<< HEAD
-			const symbolTableView = new SpecialCharactersTableView( locale );
-=======
 			dropdownView.buttonView.set( {
 				label: t( 'Special characters' ),
 				icon: specialCharactersIcon,
 				tooltip: true
 			} );
->>>>>>> 05eaafd7
 
 			dropdownView.bind( 'isEnabled' ).to( command );
 
