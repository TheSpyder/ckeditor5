{
	"plugins": [
		{
			"name": "Autosave",
			"className": "Autosave",
			"description": "Allows you to automatically save the data (e.g. send it to the server) when needed, for example, when the user changed the content.",
<<<<<<< HEAD
			"docs": "getting-started/setup/getting-and-setting-data.html#autosave-feature",
=======
			"docs": "features/autosave.html",
>>>>>>> e9ac15f6
			"path": "src/autosave.js"
		}
	]
}<|MERGE_RESOLUTION|>--- conflicted
+++ resolved
@@ -4,11 +4,7 @@
 			"name": "Autosave",
 			"className": "Autosave",
 			"description": "Allows you to automatically save the data (e.g. send it to the server) when needed, for example, when the user changed the content.",
-<<<<<<< HEAD
-			"docs": "getting-started/setup/getting-and-setting-data.html#autosave-feature",
-=======
 			"docs": "features/autosave.html",
->>>>>>> e9ac15f6
 			"path": "src/autosave.js"
 		}
 	]
