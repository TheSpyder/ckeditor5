--- conflicted
+++ resolved
@@ -31,15 +31,7 @@
 
 ## Installation
 
-<<<<<<< HEAD
-To add the basic styles features to your editor install the [`@ckeditor/ckeditor5-autosave`](https://www.npmjs.com/package/@ckeditor/ckeditor5-autosave) package:
-=======
-<info-box>
-	This plugin is not enabled in any of the {@link installation/getting-started/predefined-builds predefined builds}, so you need to {@link installation/plugins/installing-plugins install it} by hand.
-</info-box>
-
 To add the autosave feature to your editor install the [`@ckeditor/ckeditor5-autosave`](https://www.npmjs.com/package/@ckeditor/ckeditor5-autosave) package:
->>>>>>> 039b302d
 
 ```
 npm install --save @ckeditor/ckeditor5-autosave
