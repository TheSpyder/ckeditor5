{
  "name": "@ckeditor/ckeditor5-typing",
  "version": "41.0.0",
  "description": "Typing feature for CKEditor 5.",
  "keywords": [
    "ckeditor",
    "ckeditor5",
    "ckeditor 5",
    "ckeditor5-feature",
    "ckeditor5-plugin",
    "ckeditor5-dll"
  ],
  "type": "module",
  "main": "src/index.ts",
  "dependencies": {
    "@ckeditor/ckeditor5-core": "41.0.0",
    "@ckeditor/ckeditor5-engine": "41.0.0",
    "@ckeditor/ckeditor5-utils": "41.0.0",
    "lodash-es": "4.17.21"
  },
  "devDependencies": {
<<<<<<< HEAD
    "@ckeditor/ckeditor5-autoformat": "40.2.0",
    "@ckeditor/ckeditor5-basic-styles": "40.2.0",
    "@ckeditor/ckeditor5-block-quote": "40.2.0",
    "@ckeditor/ckeditor5-code-block": "40.2.0",
    "@ckeditor/ckeditor5-editor-classic": "40.2.0",
    "@ckeditor/ckeditor5-enter": "40.2.0",
    "@ckeditor/ckeditor5-essentials": "40.2.0",
    "@ckeditor/ckeditor5-heading": "40.2.0",
    "@ckeditor/ckeditor5-image": "40.2.0",
    "@ckeditor/ckeditor5-indent": "40.2.0",
    "@ckeditor/ckeditor5-link": "40.2.0",
    "@ckeditor/ckeditor5-list": "40.2.0",
    "@ckeditor/ckeditor5-media-embed": "40.2.0",
    "@ckeditor/ckeditor5-mention": "40.2.0",
    "@ckeditor/ckeditor5-paragraph": "40.2.0",
    "@ckeditor/ckeditor5-table": "40.2.0",
    "@ckeditor/ckeditor5-undo": "40.2.0",
=======
    "@ckeditor/ckeditor5-autoformat": "41.0.0",
    "@ckeditor/ckeditor5-basic-styles": "41.0.0",
    "@ckeditor/ckeditor5-block-quote": "41.0.0",
    "@ckeditor/ckeditor5-code-block": "41.0.0",
    "@ckeditor/ckeditor5-editor-classic": "41.0.0",
    "@ckeditor/ckeditor5-enter": "41.0.0",
    "@ckeditor/ckeditor5-essentials": "41.0.0",
    "@ckeditor/ckeditor5-heading": "41.0.0",
    "@ckeditor/ckeditor5-image": "41.0.0",
    "@ckeditor/ckeditor5-indent": "41.0.0",
    "@ckeditor/ckeditor5-link": "41.0.0",
    "@ckeditor/ckeditor5-list": "41.0.0",
    "@ckeditor/ckeditor5-media-embed": "41.0.0",
    "@ckeditor/ckeditor5-mention": "41.0.0",
    "@ckeditor/ckeditor5-paragraph": "41.0.0",
    "@ckeditor/ckeditor5-table": "41.0.0",
    "@ckeditor/ckeditor5-undo": "41.0.0",
>>>>>>> 3c613a6a
    "typescript": "5.0.4",
    "webpack": "^5.58.1",
    "webpack-cli": "^4.9.0"
  },
  "author": "CKSource (http://cksource.com/)",
  "license": "GPL-2.0-or-later",
  "homepage": "https://ckeditor.com/ckeditor-5",
  "bugs": "https://github.com/ckeditor/ckeditor5/issues",
  "repository": {
    "type": "git",
    "url": "https://github.com/ckeditor/ckeditor5.git",
    "directory": "packages/ckeditor5-typing"
  },
  "files": [
    "lang",
    "src/**/*.js",
    "src/**/*.d.ts",
    "theme",
    "ckeditor5-metadata.json",
    "CHANGELOG.md"
  ],
  "scripts": {
    "build": "tsc -p ./tsconfig.json"
  }
}<|MERGE_RESOLUTION|>--- conflicted
+++ resolved
@@ -19,25 +19,6 @@
     "lodash-es": "4.17.21"
   },
   "devDependencies": {
-<<<<<<< HEAD
-    "@ckeditor/ckeditor5-autoformat": "40.2.0",
-    "@ckeditor/ckeditor5-basic-styles": "40.2.0",
-    "@ckeditor/ckeditor5-block-quote": "40.2.0",
-    "@ckeditor/ckeditor5-code-block": "40.2.0",
-    "@ckeditor/ckeditor5-editor-classic": "40.2.0",
-    "@ckeditor/ckeditor5-enter": "40.2.0",
-    "@ckeditor/ckeditor5-essentials": "40.2.0",
-    "@ckeditor/ckeditor5-heading": "40.2.0",
-    "@ckeditor/ckeditor5-image": "40.2.0",
-    "@ckeditor/ckeditor5-indent": "40.2.0",
-    "@ckeditor/ckeditor5-link": "40.2.0",
-    "@ckeditor/ckeditor5-list": "40.2.0",
-    "@ckeditor/ckeditor5-media-embed": "40.2.0",
-    "@ckeditor/ckeditor5-mention": "40.2.0",
-    "@ckeditor/ckeditor5-paragraph": "40.2.0",
-    "@ckeditor/ckeditor5-table": "40.2.0",
-    "@ckeditor/ckeditor5-undo": "40.2.0",
-=======
     "@ckeditor/ckeditor5-autoformat": "41.0.0",
     "@ckeditor/ckeditor5-basic-styles": "41.0.0",
     "@ckeditor/ckeditor5-block-quote": "41.0.0",
@@ -55,7 +36,6 @@
     "@ckeditor/ckeditor5-paragraph": "41.0.0",
     "@ckeditor/ckeditor5-table": "41.0.0",
     "@ckeditor/ckeditor5-undo": "41.0.0",
->>>>>>> 3c613a6a
     "typescript": "5.0.4",
     "webpack": "^5.58.1",
     "webpack-cli": "^4.9.0"
