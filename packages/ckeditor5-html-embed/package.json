{
  "name": "@ckeditor/ckeditor5-html-embed",
  "version": "43.2.0",
  "description": "HTML embed feature for CKEditor 5.",
  "keywords": [
    "ckeditor",
    "ckeditor5",
    "ckeditor 5",
    "ckeditor5-feature",
    "ckeditor5-plugin",
    "ckeditor5-dll"
  ],
  "type": "module",
  "main": "src/index.ts",
  "dependencies": {
    "@ckeditor/ckeditor5-core": "43.2.0",
    "@ckeditor/ckeditor5-ui": "43.2.0",
    "@ckeditor/ckeditor5-utils": "43.2.0",
    "@ckeditor/ckeditor5-widget": "43.2.0",
    "ckeditor5": "43.2.0"
  },
  "devDependencies": {
<<<<<<< HEAD
    "@ckeditor/ckeditor5-basic-styles": "43.1.1",
    "@ckeditor/ckeditor5-dev-utils": "^44.0.0-alpha.0",
    "@ckeditor/ckeditor5-clipboard": "43.1.1",
    "@ckeditor/ckeditor5-editor-classic": "43.1.1",
    "@ckeditor/ckeditor5-engine": "43.1.1",
    "@ckeditor/ckeditor5-media-embed": "43.1.1",
    "@ckeditor/ckeditor5-paragraph": "43.1.1",
    "@ckeditor/ckeditor5-table": "43.1.1",
    "@ckeditor/ckeditor5-theme-lark": "43.1.1",
=======
    "@ckeditor/ckeditor5-basic-styles": "43.2.0",
    "@ckeditor/ckeditor5-dev-utils": "^43.0.0",
    "@ckeditor/ckeditor5-clipboard": "43.2.0",
    "@ckeditor/ckeditor5-editor-classic": "43.2.0",
    "@ckeditor/ckeditor5-engine": "43.2.0",
    "@ckeditor/ckeditor5-media-embed": "43.2.0",
    "@ckeditor/ckeditor5-paragraph": "43.2.0",
    "@ckeditor/ckeditor5-table": "43.2.0",
    "@ckeditor/ckeditor5-theme-lark": "43.2.0",
>>>>>>> 3cda881e
    "lodash-es": "^4.17.15",
    "sanitize-html": "^2.13.0",
    "typescript": "5.0.4",
    "webpack": "^5.94.0",
    "webpack-cli": "^5.1.4"
  },
  "author": "CKSource (http://cksource.com/)",
  "license": "GPL-2.0-or-later",
  "homepage": "https://ckeditor.com",
  "bugs": "https://github.com/ckeditor/ckeditor5/issues",
  "repository": {
    "type": "git",
    "url": "https://github.com/ckeditor/ckeditor5.git",
    "directory": "packages/ckeditor5-html-embed"
  },
  "files": [
    "dist",
    "lang",
    "src/**/*.js",
    "src/**/*.d.ts",
    "theme",
    "build",
    "ckeditor5-metadata.json",
    "CHANGELOG.md"
  ],
  "scripts": {
    "dll:build": "webpack",
    "build": "tsc -p ./tsconfig.json",
    "build:dist": "node ../../scripts/nim/build-package.mjs"
  }
}<|MERGE_RESOLUTION|>--- conflicted
+++ resolved
@@ -20,19 +20,8 @@
     "ckeditor5": "43.2.0"
   },
   "devDependencies": {
-<<<<<<< HEAD
-    "@ckeditor/ckeditor5-basic-styles": "43.1.1",
+    "@ckeditor/ckeditor5-basic-styles": "43.2.0",
     "@ckeditor/ckeditor5-dev-utils": "^44.0.0-alpha.0",
-    "@ckeditor/ckeditor5-clipboard": "43.1.1",
-    "@ckeditor/ckeditor5-editor-classic": "43.1.1",
-    "@ckeditor/ckeditor5-engine": "43.1.1",
-    "@ckeditor/ckeditor5-media-embed": "43.1.1",
-    "@ckeditor/ckeditor5-paragraph": "43.1.1",
-    "@ckeditor/ckeditor5-table": "43.1.1",
-    "@ckeditor/ckeditor5-theme-lark": "43.1.1",
-=======
-    "@ckeditor/ckeditor5-basic-styles": "43.2.0",
-    "@ckeditor/ckeditor5-dev-utils": "^43.0.0",
     "@ckeditor/ckeditor5-clipboard": "43.2.0",
     "@ckeditor/ckeditor5-editor-classic": "43.2.0",
     "@ckeditor/ckeditor5-engine": "43.2.0",
@@ -40,7 +29,6 @@
     "@ckeditor/ckeditor5-paragraph": "43.2.0",
     "@ckeditor/ckeditor5-table": "43.2.0",
     "@ckeditor/ckeditor5-theme-lark": "43.2.0",
->>>>>>> 3cda881e
     "lodash-es": "^4.17.15",
     "sanitize-html": "^2.13.0",
     "typescript": "5.0.4",
