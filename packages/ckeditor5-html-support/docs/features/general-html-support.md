--- conflicted
+++ resolved
@@ -328,76 +328,4 @@
 	While the GHS feature is stable, some problems with complex documents may occur if it is used together with {@link features/real-time-collaboration real-time collaboration}.
 </info-box>
 
-<<<<<<< HEAD
-We are open for feedback, so if you find any issue, feel free to report it in the [main CKEditor 5 repository](https://github.com/ckeditor/ckeditor5/issues/). You can also track other [GHS-related issues](https://github.com/ckeditor/ckeditor5/issues/9856) on GitHub <!-- To be removed at some point, as the main issue is closed already -->.
-=======
-We are open for feedback, so if you find any issue, feel free to report it in the [main CKEditor 5 repository](https://github.com/ckeditor/ckeditor5/issues/). You can also track other [GHS-related issues](https://github.com/ckeditor/ckeditor5/issues/9856) on GitHub <!-- To be removed at some point, as the main issue is closed already -->.
-
-## HTML comments
-
-By default, all HTML comments are filtered out during the editor initialization. The HTML Comments feature allows developers to keep them in the document content and retrieve them back, e.g. while {@link installation/getting-started/getting-and-setting-data saving the editor data}. The comments are transparent from the users point of view and they are not displayed in the editable content.
-
-<info-box>
-	The HTML comment feature is **experimental and not yet production-ready**.
-
-	The support for HTML comments is at the basic level so far - see the [known issues](#known-issues-2) section below.
-</info-box>
-
-<info-box info>
-	This feature is enabled by default in the {@link installation/getting-started/predefined-builds#superbuild superbuild} only. See the [installation](#installation-2) section to learn how to enable it in your editor.
-</info-box>
-
-### Demo
-
-The CKEditor 5 instance below is configured to keep the HTML comments in the document content. You can view the source of the document using {@link features/source-editing source editing} feature. Toggle the source editing mode {@icon @ckeditor/ckeditor5-source-editing/theme/icons/source-editing.svg Source editing} to see that the HTML comment is present in the document source. You can uncomment the paragraph below the picture and upon leaving the source editing mode, you will see this paragraph in the editable area.
-
-{@snippet features/html-comment}
-
-<info-box info>
-	This demo only presents a limited set of features. Visit the {@link examples/builds/full-featured-editor full-featured editor example} to see more in action.
-</info-box>
-
-### Installation
-
-To add this feature to your rich-text editor, install the [`@ckeditor/ckeditor5-html-support`](https://www.npmjs.com/package/@ckeditor/ckeditor5-html-support) package:
-
-```plaintext
-npm install --save @ckeditor/ckeditor5-html-support
-```
-
-Then add it to the editor configuration:
-
-```js
-import HtmlComment from '@ckeditor/ckeditor5-html-support/src/htmlcomment';
-
-ClassicEditor
-	.create( document.querySelector( '#editor' ), {
-		plugins: [ HtmlComment, /* ... */ ],
-	} )
-	.then( /* ... */ )
-	.catch( /* ... */ );
-```
-
-<info-box info>
-	Read more about {@link installation/plugins/installing-plugins installing plugins}.
-</info-box>
-
-HTML comment feature does not require any configuration.
-
-### Known issues
-
-The main issue with the HTML comments feature is that comments can be easily repositioned or lost in various cases [#10118](https://github.com/ckeditor/ckeditor5/issues/10118), [#10119](https://github.com/ckeditor/ckeditor5/issues/10119). Also copying and pasting (or dragging and dropping) elements containing HTML comments within the editor does not work as expected [#10127](https://github.com/ckeditor/ckeditor5/issues/10127).
-
-We are open for feedback, so if you find any issue, feel free to report it in the [main CKEditor 5 repository](https://github.com/ckeditor/ckeditor5/issues/).
-
-## Related features
-
-There are other HTML editing related CKEditor 5 features you may want to check:
-
-* {@link features/source-editing Source editing} &ndash; Provides the ability for viewing and editing the source of the document. When paired, these two plugins let the user gain powerful control over the content editing.
-* {@link features/html-embed HTML embed} &ndash; Allows embedding an arbitrary HTML snippet in the editor. It is a more constrained and controllable approach to arbitrary HTML than GHS.
-
-## Contribute
-
-The source code of the feature is available on GitHub in [https://github.com/ckeditor/ckeditor5/tree/master/packages/ckeditor5-html-support](https://github.com/ckeditor/ckeditor5/tree/master/packages/ckeditor5-html-support).
->>>>>>> 4fd7e567
+We are open for feedback, so if you find any issue, feel free to report it in the [main CKEditor 5 repository](https://github.com/ckeditor/ckeditor5/issues/). You can also track other [GHS-related issues](https://github.com/ckeditor/ckeditor5/issues/9856) on GitHub <!-- To be removed at some point, as the main issue is closed already -->.