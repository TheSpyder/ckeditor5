{
  "name": "@ckeditor/ckeditor5-theme-lark",
  "version": "41.2.0",
  "description": "A bright theme for CKEditor 5.",
  "keywords": [
    "ckeditor",
    "ckeditor5",
    "ckeditor 5",
    "ckeditor5-theme"
  ],
  "dependencies": {
    "@ckeditor/ckeditor5-ui": "41.2.0"
  },
  "devDependencies": {
<<<<<<< HEAD
    "@ckeditor/ckeditor5-basic-styles": "41.1.0",
    "@ckeditor/ckeditor5-core": "41.1.0",
    "@ckeditor/ckeditor5-dev-build-tools": "^39.7.0-alpha.0",
    "@ckeditor/ckeditor5-editor-balloon": "41.1.0",
    "@ckeditor/ckeditor5-editor-classic": "41.1.0",
    "@ckeditor/ckeditor5-find-and-replace": "41.1.0",
    "@ckeditor/ckeditor5-font": "41.1.0",
    "@ckeditor/ckeditor5-highlight": "41.1.0",
    "@ckeditor/ckeditor5-link": "41.1.0",
    "@ckeditor/ckeditor5-media-embed": "41.1.0",
    "@ckeditor/ckeditor5-page-break": "41.1.0",
    "@ckeditor/ckeditor5-remove-format": "41.1.0",
    "@ckeditor/ckeditor5-restricted-editing": "41.1.0",
    "@ckeditor/ckeditor5-select-all": "41.1.0",
    "@ckeditor/ckeditor5-show-blocks": "41.1.0",
    "@ckeditor/ckeditor5-source-editing": "41.1.0",
    "@ckeditor/ckeditor5-special-characters": "41.1.0",
    "@ckeditor/ckeditor5-utils": "41.1.0",
    "@ckeditor/ckeditor5-table": "41.1.0",
    "ckeditor5": "41.1.0"
=======
    "@ckeditor/ckeditor5-basic-styles": "41.2.0",
    "@ckeditor/ckeditor5-core": "41.2.0",
    "@ckeditor/ckeditor5-editor-balloon": "41.2.0",
    "@ckeditor/ckeditor5-editor-classic": "41.2.0",
    "@ckeditor/ckeditor5-find-and-replace": "41.2.0",
    "@ckeditor/ckeditor5-font": "41.2.0",
    "@ckeditor/ckeditor5-highlight": "41.2.0",
    "@ckeditor/ckeditor5-link": "41.2.0",
    "@ckeditor/ckeditor5-media-embed": "41.2.0",
    "@ckeditor/ckeditor5-page-break": "41.2.0",
    "@ckeditor/ckeditor5-remove-format": "41.2.0",
    "@ckeditor/ckeditor5-restricted-editing": "41.2.0",
    "@ckeditor/ckeditor5-select-all": "41.2.0",
    "@ckeditor/ckeditor5-show-blocks": "41.2.0",
    "@ckeditor/ckeditor5-source-editing": "41.2.0",
    "@ckeditor/ckeditor5-special-characters": "41.2.0",
    "@ckeditor/ckeditor5-utils": "41.2.0",
    "@ckeditor/ckeditor5-table": "41.2.0",
    "ckeditor5": "41.2.0"
>>>>>>> 4be4b1ba
  },
  "author": "CKSource (http://cksource.com/)",
  "license": "GPL-2.0-or-later",
  "homepage": "https://ckeditor.com/ckeditor-5",
  "bugs": "https://github.com/ckeditor/ckeditor5/issues",
  "repository": {
    "type": "git",
    "url": "https://github.com/ckeditor/ckeditor5.git",
    "directory": "packages/ckeditor5-theme-lark"
  },
  "files": [
    "dist",
    "lang",
    "src",
    "theme",
    "ckeditor5-metadata.json",
    "CHANGELOG.md"
  ],
  "main": "./theme/theme.css",
  "scripts": {
    "build:node": "ckeditor5-dev-build-tools --input=theme/index.css --clean --banner=../../scripts/banner.mjs"
  }
}<|MERGE_RESOLUTION|>--- conflicted
+++ resolved
@@ -12,30 +12,9 @@
     "@ckeditor/ckeditor5-ui": "41.2.0"
   },
   "devDependencies": {
-<<<<<<< HEAD
-    "@ckeditor/ckeditor5-basic-styles": "41.1.0",
-    "@ckeditor/ckeditor5-core": "41.1.0",
-    "@ckeditor/ckeditor5-dev-build-tools": "^39.7.0-alpha.0",
-    "@ckeditor/ckeditor5-editor-balloon": "41.1.0",
-    "@ckeditor/ckeditor5-editor-classic": "41.1.0",
-    "@ckeditor/ckeditor5-find-and-replace": "41.1.0",
-    "@ckeditor/ckeditor5-font": "41.1.0",
-    "@ckeditor/ckeditor5-highlight": "41.1.0",
-    "@ckeditor/ckeditor5-link": "41.1.0",
-    "@ckeditor/ckeditor5-media-embed": "41.1.0",
-    "@ckeditor/ckeditor5-page-break": "41.1.0",
-    "@ckeditor/ckeditor5-remove-format": "41.1.0",
-    "@ckeditor/ckeditor5-restricted-editing": "41.1.0",
-    "@ckeditor/ckeditor5-select-all": "41.1.0",
-    "@ckeditor/ckeditor5-show-blocks": "41.1.0",
-    "@ckeditor/ckeditor5-source-editing": "41.1.0",
-    "@ckeditor/ckeditor5-special-characters": "41.1.0",
-    "@ckeditor/ckeditor5-utils": "41.1.0",
-    "@ckeditor/ckeditor5-table": "41.1.0",
-    "ckeditor5": "41.1.0"
-=======
     "@ckeditor/ckeditor5-basic-styles": "41.2.0",
     "@ckeditor/ckeditor5-core": "41.2.0",
+    "@ckeditor/ckeditor5-dev-build-tools": "^39.7.0-alpha.0",
     "@ckeditor/ckeditor5-editor-balloon": "41.2.0",
     "@ckeditor/ckeditor5-editor-classic": "41.2.0",
     "@ckeditor/ckeditor5-find-and-replace": "41.2.0",
@@ -53,7 +32,6 @@
     "@ckeditor/ckeditor5-utils": "41.2.0",
     "@ckeditor/ckeditor5-table": "41.2.0",
     "ckeditor5": "41.2.0"
->>>>>>> 4be4b1ba
   },
   "author": "CKSource (http://cksource.com/)",
   "license": "GPL-2.0-or-later",
