/**
 * @license Copyright (c) 2003-2023, CKSource Holding sp. z o.o. All rights reserved.
 * For licensing, see LICENSE.md or https://ckeditor.com/legal/ckeditor-oss-license
 */

/* globals window */

import { Mention } from '@ckeditor/ckeditor5-mention';
<<<<<<< HEAD
import { CKBox } from '@ckeditor/ckeditor5-ckbox';
import { PictureEditing, ImageInsert, ImageResize, AutoImage } from '@ckeditor/ckeditor5-image';
=======
import { CKBox, CKBoxImageEdit } from '@ckeditor/ckeditor5-ckbox';
import { PictureEditing, ImageResize, AutoImage } from '@ckeditor/ckeditor5-image';
>>>>>>> 703eb3bf
import { LinkImage } from '@ckeditor/ckeditor5-link';

// Umberto combines all `packages/*/docs` into the `docs/` directory. The import path must be valid after merging all directories.
import ClassicEditor from '../build-classic';

<<<<<<< HEAD
ClassicEditor.builtinPlugins.push( Mention, PictureEditing, ImageInsert, ImageResize, AutoImage, LinkImage, CKBox );
=======
ClassicEditor.builtinPlugins.push( Mention, PictureEditing, ImageResize, AutoImage, LinkImage, CKBox, CKBoxImageEdit );
>>>>>>> 703eb3bf

window.ClassicEditor = ClassicEditor;<|MERGE_RESOLUTION|>--- conflicted
+++ resolved
@@ -6,22 +6,13 @@
 /* globals window */
 
 import { Mention } from '@ckeditor/ckeditor5-mention';
-<<<<<<< HEAD
-import { CKBox } from '@ckeditor/ckeditor5-ckbox';
+import { CKBox, CKBoxImageEdit } from '@ckeditor/ckeditor5-ckbox';
 import { PictureEditing, ImageInsert, ImageResize, AutoImage } from '@ckeditor/ckeditor5-image';
-=======
-import { CKBox, CKBoxImageEdit } from '@ckeditor/ckeditor5-ckbox';
-import { PictureEditing, ImageResize, AutoImage } from '@ckeditor/ckeditor5-image';
->>>>>>> 703eb3bf
 import { LinkImage } from '@ckeditor/ckeditor5-link';
 
 // Umberto combines all `packages/*/docs` into the `docs/` directory. The import path must be valid after merging all directories.
 import ClassicEditor from '../build-classic';
 
-<<<<<<< HEAD
-ClassicEditor.builtinPlugins.push( Mention, PictureEditing, ImageInsert, ImageResize, AutoImage, LinkImage, CKBox );
-=======
-ClassicEditor.builtinPlugins.push( Mention, PictureEditing, ImageResize, AutoImage, LinkImage, CKBox, CKBoxImageEdit );
->>>>>>> 703eb3bf
+ClassicEditor.builtinPlugins.push( Mention, PictureEditing, ImageResize, ImageInsert, AutoImage, LinkImage, CKBox, CKBoxImageEdit );
 
 window.ClassicEditor = ClassicEditor;