/**
 * @license Copyright (c) 2003-2023, CKSource Holding sp. z o.o. All rights reserved.
 * For licensing, see LICENSE.md or https://ckeditor.com/legal/ckeditor-oss-license
 */

/* global atob */

/**
 * @module ckbox/utils
 */

import type { InitializedToken } from '@ckeditor/ckeditor5-cloud-services';
import type { CKBoxImageUrls } from './ckboxconfig';

import { decode } from 'blurhash';

/**
 * Converts image source set provided by the CKBox into an object containing:
 * - responsive URLs for the "webp" image format,
 * - one fallback URL for browsers that do not support the "webp" format.
 */
export function getImageUrls( imageUrls: CKBoxImageUrls ): {
	imageFallbackUrl: string;
	imageSources: Array<{
		srcset: string;
		sizes: string;
		type: string;
	}>;
} {
	const responsiveUrls: Array<string> = [];
	let maxWidth = 0;

	for ( const key in imageUrls ) {
		const width = parseInt( key, 10 );

		if ( !isNaN( width ) ) {
			if ( width > maxWidth ) {
				maxWidth = width;
			}

			responsiveUrls.push( `${ imageUrls[ key ] } ${ key }w` );
		}
	}

	const imageSources = [ {
		srcset: responsiveUrls.join( ',' ),
		sizes: `(max-width: ${ maxWidth }px) 100vw, ${ maxWidth }px`,
		type: 'image/webp'
	} ];

	return {
		imageFallbackUrl: imageUrls.default,
		imageSources
	};
}

/**
 * Returns a workspace id to use for communication with the CKBox service.
 *
 * @param defaultWorkspaceId The default workspace to use taken from editor config.
 */
export function getWorkspaceId( token: InitializedToken, defaultWorkspaceId?: string ): string | null {
	const [ , binaryTokenPayload ] = token.value.split( '.' );
	const payload = JSON.parse( atob( binaryTokenPayload ) );
	const workspaces = ( payload.auth && payload.auth.ckbox && payload.auth.ckbox.workspaces ) || [ payload.aud ];

	if ( !defaultWorkspaceId ) {
		return workspaces[ 0 ];
	}

	const role = payload.auth && payload.auth.ckbox && payload.auth.ckbox.role;

	if ( role == 'superadmin' || workspaces.includes( defaultWorkspaceId ) ) {
		return defaultWorkspaceId;
	}

	return null;
}

/**
 * Default resolution for decoding blurhash values.
 * Relatively small values must be used in order to ensure acceptable performance.
 */
const BLUR_RESOLUTION = 32;

/**
 * Generates an image data URL from its `blurhash` representation.
 */
export function blurHashToDataUrl( hash?: string ): string | undefined {
	if ( !hash ) {
		return;
	}

	try {
		const resolutionInPx = `${ BLUR_RESOLUTION }px`;
		const canvas = document.createElement( 'canvas' );

		canvas.setAttribute( 'width', resolutionInPx );
		canvas.setAttribute( 'height', resolutionInPx );

		const ctx = canvas.getContext( '2d' );

		/* istanbul ignore next -- @preserve */
		if ( !ctx ) {
			return;
		}

		const imageData = ctx.createImageData( BLUR_RESOLUTION, BLUR_RESOLUTION );
		const decoded = decode( hash, BLUR_RESOLUTION, BLUR_RESOLUTION );

		imageData.data.set( decoded );
		ctx.putImageData( imageData, 0, 0 );

		return canvas.toDataURL();
	} catch ( e ) {
		return undefined;
	}
}

/**
 * Sends the HTTP request.
 *
 * @internal
 * @param config.url the URL where the request will be sent.
 * @param config.method The HTTP method.
 * @param config.data Additional data to send.
 * @param config.onUploadProgress A callback informing about the upload progress.
 */
export function sendHttpRequest( {
	url,
	method = 'GET',
	data,
	onUploadProgress,
	signal,
	authorization
}: {
	url: URL;
	signal: AbortSignal;
	authorization: string;
	method?: 'GET' | 'POST';
	data?: FormData | null;
	onUploadProgress?: ( evt: ProgressEvent ) => void;
} ): Promise<any> {
	const xhr = new XMLHttpRequest();

	xhr.open( method, url.toString() );
	xhr.setRequestHeader( 'Authorization', authorization );
	xhr.setRequestHeader( 'CKBox-Version', 'CKEditor 5' );
	xhr.responseType = 'json';

	// The callback is attached to the `signal#abort` event.
	const abortCallback = () => {
		xhr.abort();
	};

	return new Promise<any>( ( resolve, reject ) => {
		signal.throwIfAborted();
		signal.addEventListener( 'abort', abortCallback );

		xhr.addEventListener( 'loadstart', () => {
			signal.addEventListener( 'abort', abortCallback );
		} );

		xhr.addEventListener( 'loadend', () => {
			signal.removeEventListener( 'abort', abortCallback );
		} );

		xhr.addEventListener( 'error', () => {
			reject();
		} );

		xhr.addEventListener( 'abort', () => {
			reject();
		} );

		xhr.addEventListener( 'load', () => {
			const response = xhr.response;

			if ( !response || response.statusCode >= 400 ) {
				return reject( response && response.message );
			}

			resolve( response );
		} );

		/* istanbul ignore else -- @preserve */
		if ( onUploadProgress ) {
			xhr.upload.addEventListener( 'progress', evt => {
				onUploadProgress( evt );
			} );
		}

		// Send the request.
		xhr.send( data );
	} );
}

const MIME_TO_EXTENSION: Record<string, string> = {
	'image/gif': 'gif',
	'image/jpeg': 'jpg',
	'image/png': 'png',
	'image/webp': 'webp',
	'image/bmp': 'bmp',
	'image/tiff': 'tiff'
};

<<<<<<< HEAD
=======
/**
 * Returns an extension a typical file in the specified `mimeType` format would have.
 */
>>>>>>> 5f3e4c7c
export function convertMimeTypeToExtension( mimeType: string ): string {
	return MIME_TO_EXTENSION[ mimeType ];
}

<<<<<<< HEAD
=======
/**
 * Tries to fetch the given `url` and returns 'content-type' of the response.
 */
>>>>>>> 5f3e4c7c
export async function getContentTypeOfUrl( url: string, options: { signal: AbortSignal } ): Promise<string> {
	try {
		const response = await fetch( url, {
			method: 'HEAD',
			cache: 'force-cache',
			...options
		} );

		if ( !response.ok ) {
			return '';
		}

		return response.headers.get( 'content-type' ) || '';
	} catch {
		return '';
	}
}

/**
 * Returns an extension from the given value.
 */
export function getFileExtension( file: File ): string {
	const fileName = file.name;
	const extensionRegExp = /\.(?<ext>[^.]+)$/;
	const match = fileName.match( extensionRegExp );

	return match!.groups!.ext.toLowerCase();
}<|MERGE_RESOLUTION|>--- conflicted
+++ resolved
@@ -204,22 +204,16 @@
 	'image/tiff': 'tiff'
 };
 
-<<<<<<< HEAD
-=======
 /**
  * Returns an extension a typical file in the specified `mimeType` format would have.
  */
->>>>>>> 5f3e4c7c
 export function convertMimeTypeToExtension( mimeType: string ): string {
 	return MIME_TO_EXTENSION[ mimeType ];
 }
 
-<<<<<<< HEAD
-=======
 /**
  * Tries to fetch the given `url` and returns 'content-type' of the response.
  */
->>>>>>> 5f3e4c7c
 export async function getContentTypeOfUrl( url: string, options: { signal: AbortSignal } ): Promise<string> {
 	try {
 		const response = await fetch( url, {
