/**
 * @license Copyright (c) 2003-2023, CKSource Holding sp. z o.o. All rights reserved.
 * For licensing, see LICENSE.md or https://ckeditor.com/legal/ckeditor-oss-license
 */

/* globals window */

<<<<<<< HEAD
import { CKBox } from '@ckeditor/ckeditor5-ckbox';
import { PictureEditing, ImageInsert, ImageResize, AutoImage } from '@ckeditor/ckeditor5-image';
=======
import { CKBox, CKBoxImageEdit } from '@ckeditor/ckeditor5-ckbox';
import { PictureEditing, ImageResize, AutoImage } from '@ckeditor/ckeditor5-image';
>>>>>>> 703eb3bf
import { LinkImage } from '@ckeditor/ckeditor5-link';
import { Alignment } from '@ckeditor/ckeditor5-alignment';

// Umberto combines all `packages/*/docs` into the `docs/` directory. The import path must be valid after merging all directories.
import ClassicEditor from '../build-classic';

ClassicEditor.builtinPlugins.push(
	PictureEditing,
	ImageInsert,
	ImageResize,
	AutoImage,
	LinkImage,
	Alignment,
	CKBox,
	CKBoxImageEdit
);

window.ClassicEditor = ClassicEditor;<|MERGE_RESOLUTION|>--- conflicted
+++ resolved
@@ -5,13 +5,8 @@
 
 /* globals window */
 
-<<<<<<< HEAD
-import { CKBox } from '@ckeditor/ckeditor5-ckbox';
+import { CKBox, CKBoxImageEdit } from '@ckeditor/ckeditor5-ckbox';
 import { PictureEditing, ImageInsert, ImageResize, AutoImage } from '@ckeditor/ckeditor5-image';
-=======
-import { CKBox, CKBoxImageEdit } from '@ckeditor/ckeditor5-ckbox';
-import { PictureEditing, ImageResize, AutoImage } from '@ckeditor/ckeditor5-image';
->>>>>>> 703eb3bf
 import { LinkImage } from '@ckeditor/ckeditor5-link';
 import { Alignment } from '@ckeditor/ckeditor5-alignment';
 
